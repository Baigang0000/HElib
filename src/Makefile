# Copyright (C) 2012,2013 IBM Corp.
# This program is free software; you can redistribute it and/or modify
# it under the terms of the GNU General Public License as published by
# the Free Software Foundation; either version 2 of the License, or
# (at your option) any later version.
#
# This program is distributed in the hope that it will be useful,
# but WITHOUT ANY WARRANTY; without even the implied warranty of
# MERCHANTABILITY or FITNESS FOR A PARTICULAR PURPOSE.
# See the GNU General Public License for more details.
# 
# You should have received a copy of the GNU General Public License along
# with this program; if not, write to the Free Software Foundation, Inc.,
# 59 Temple Place, Suite 330, Boston, MA 02111-1307 USA
# 
CC = g++
#
#CFLAGS = -g -O2 -Wfatal-errors -Wshadow -Wall -I/usr/local/include 
<<<<<<< HEAD
#CFLAGS = -g -O2 -Wfatal-errors -Wshadow -Wall -I/Users/hamish/HElibBin/local/include -std=c++11 
CFLAGS = -g -O2 -Wfatal-errors -Wshadow -Wall -I/Users/hamish/Projects/HElibBin/local/include -std=c++11 
=======
CFLAGS = -g -O2 -std=c++11 -pthread -DFHE_THREADS -DFHE_DCRT_THREADS -DFHE_BOOT_THREADS
#CFLAGS = -g -O2 -std=c++11 -pthread
#CFLAGS = -g -O2 -std=c++11 
>>>>>>> 24aa0dd6

# useful flags:
#   -std=c++11
#   -DUSE_ALT_CRT  tells helib to use an alterntive to the default DoubleCRT
#                  representation...experimental...can be faster or slower
#                  depending on the operation mixture
#
#   -DNO_HALF_SIZE_PRIME  tells helib to not use the half size prime
#                         in the prime chain
#
#   -DEVALMAP_CACHED=0  tells helib to cache certain constants as ZZX's
#   -DEVALMAP_CACHED=1  tells helib to cache certain constants as DoubleCRT's
#                       these flags only affect bootstrapping
#
#   -DFHE_THREADS  tells helib to enable generic multithreading capabilities;
#                  must be used with a thread-enabled NTL and the -pthread
#                  flag should be passed to gcc
#
#   -DFHE_DCRT_THREADS  tells helib to use a multithreading strategy at the
#                       DoubleCRT level; requires -DFHE_THREADS (see above)
#
#   -DFHE_BOOT_THREADS  tells helib to use a multithreading strategy for
#                       bootstrapping; requires -DFHE_THREADS (see above)

#  If you get compilation errors, you may need to add -std=c++11 or -std=c++0x

$(info HElib requires NTL version 9.4.0 or higher, see http://shoup.net/ntl)
$(info If you get compilation errors, try to add/remove -std=c++11 in Makefile)
$(info )

LD = g++
AR = ar
ARFLAGS=rv
GMP=-lgmp 
#LDLIBS = -L/Users/hamish/HElibBin/local/lib -lntl $(GMP) -lm
LDLIBS = -L/Users/hamish/Projects/HElibBin/local/lib -lntl $(GMP) -lm

<<<<<<< HEAD
HEADER = EncryptedArray.h FHE.h Ctxt.h CModulus.h FHEContext.h PAlgebra.h DoubleCRT.h NumbTh.h bluestein.h IndexSet.h timing.h IndexMap.h replicate.h hypercube.h matching.h powerful.h permutations.h polyEval.h multicore.h matrix.h binio.h
=======
HEADER = EncryptedArray.h FHE.h Ctxt.h CModulus.h FHEContext.h PAlgebra.h DoubleCRT.h NumbTh.h bluestein.h IndexSet.h timing.h IndexMap.h replicate.h hypercube.h matching.h powerful.h permutations.h polyEval.h multicore.h matrix.h CachedConstants.h
>>>>>>> 24aa0dd6

SRC = KeySwitching.cpp EncryptedArray.cpp FHE.cpp Ctxt.cpp CModulus.cpp FHEContext.cpp PAlgebra.cpp DoubleCRT.cpp NumbTh.cpp bluestein.cpp IndexSet.cpp timing.cpp replicate.cpp hypercube.cpp matching.cpp powerful.cpp BenesNetwork.cpp permutations.cpp PermNetwork.cpp OptimizePermutations.cpp eqtesting.cpp polyEval.cpp extractDigits.cpp EvalMap.cpp OldEvalMap.cpp recryption.cpp debugging.cpp matrix.cpp binio.cpp

OBJ = NumbTh.o timing.o bluestein.o PAlgebra.o  CModulus.o FHEContext.o IndexSet.o DoubleCRT.o FHE.o KeySwitching.o Ctxt.o EncryptedArray.o replicate.o hypercube.o matching.o powerful.o BenesNetwork.o permutations.o PermNetwork.o OptimizePermutations.o eqtesting.o polyEval.o extractDigits.o EvalMap.o OldEvalMap.o recryption.o debugging.o matrix.o binio.o

TESTPROGS = Test_General_x Test_PAlgebra_x Test_IO_x Test_Replicate_x Test_LinPoly_x Test_matmul_x Test_Powerful_x Test_Permutations_x Test_Timing_x Test_PolyEval_x Test_extractDigits_x Test_EvalMap_x Test_bootstrapping_x


all: fhe.a

check: Test_General_x Test_LinPoly_x Test_Permutations_x Test_PolyEval_x Test_Replicate_x Test_EvalMap_x Test_extractDigits_x Test_bootstrapping_x
	./Test_General_x R=1 k=10 p=2 r=2 noPrint=1
	./Test_General_x R=1 k=10 p=2 d=2 noPrint=1
	./Test_General_x R=2 k=10 p=7 r=2 noPrint=1
	./Test_LinPoly_x noPrint=1
	./Test_Permutations_x noPrint=1
	./Test_PolyEval_x p=7 r=2 d=34 noPrint=1
	./Test_Replicate_x m=1247 noPrint=1
	./Test_EvalMap_x mvec="[7 3 221]" gens="[3979 3095 3760]" ords="[6 2 -8]" noPrint=1
	./Test_extractDigits_x m=2047 p=5 noPrint=1
	./Test_bootstrapping_x noPrint=1
	./Test_bootstrapping_x p=7 noPrint=1

test: $(TESTPROGS)

obj: $(OBJ)

DoubleCRT.o: DoubleCRT.cpp AltCRT.cpp $(HEADER)
	$(CC) $(CFLAGS) -c DoubleCRT.cpp

%.o: %.cpp $(HEADER)
	$(CC) $(CFLAGS) -c $<

fhe.a: $(OBJ)
	$(AR) $(ARFLAGS) fhe.a $(OBJ)

./%_x: %.cpp fhe.a
	$(CC) $(CFLAGS) -o $@ $< fhe.a $(LDLIBS)

clean:
	rm -f *.o *_x *_x.exe *.a core.*
	rm -rf *.dSYM

info:
	: HElib require NTL version 9.4.0 or higher
	: Compilation flags are 'CFLAGS=$(CFLAGS)'
	: If errors occur, try adding/removing '-std=c++11' in Makefile
	:<|MERGE_RESOLUTION|>--- conflicted
+++ resolved
@@ -16,14 +16,11 @@
 CC = g++
 #
 #CFLAGS = -g -O2 -Wfatal-errors -Wshadow -Wall -I/usr/local/include 
-<<<<<<< HEAD
 #CFLAGS = -g -O2 -Wfatal-errors -Wshadow -Wall -I/Users/hamish/HElibBin/local/include -std=c++11 
 CFLAGS = -g -O2 -Wfatal-errors -Wshadow -Wall -I/Users/hamish/Projects/HElibBin/local/include -std=c++11 
-=======
-CFLAGS = -g -O2 -std=c++11 -pthread -DFHE_THREADS -DFHE_DCRT_THREADS -DFHE_BOOT_THREADS
+#CFLAGS = -g -O2 -std=c++11 -pthread -DFHE_THREADS -DFHE_DCRT_THREADS -DFHE_BOOT_THREADS
 #CFLAGS = -g -O2 -std=c++11 -pthread
 #CFLAGS = -g -O2 -std=c++11 
->>>>>>> 24aa0dd6
 
 # useful flags:
 #   -std=c++11
@@ -61,11 +58,7 @@
 #LDLIBS = -L/Users/hamish/HElibBin/local/lib -lntl $(GMP) -lm
 LDLIBS = -L/Users/hamish/Projects/HElibBin/local/lib -lntl $(GMP) -lm
 
-<<<<<<< HEAD
-HEADER = EncryptedArray.h FHE.h Ctxt.h CModulus.h FHEContext.h PAlgebra.h DoubleCRT.h NumbTh.h bluestein.h IndexSet.h timing.h IndexMap.h replicate.h hypercube.h matching.h powerful.h permutations.h polyEval.h multicore.h matrix.h binio.h
-=======
-HEADER = EncryptedArray.h FHE.h Ctxt.h CModulus.h FHEContext.h PAlgebra.h DoubleCRT.h NumbTh.h bluestein.h IndexSet.h timing.h IndexMap.h replicate.h hypercube.h matching.h powerful.h permutations.h polyEval.h multicore.h matrix.h CachedConstants.h
->>>>>>> 24aa0dd6
+HEADER = EncryptedArray.h FHE.h Ctxt.h CModulus.h FHEContext.h PAlgebra.h DoubleCRT.h NumbTh.h bluestein.h IndexSet.h timing.h IndexMap.h replicate.h hypercube.h matching.h powerful.h permutations.h polyEval.h multicore.h matrix.h CachedConstants.h binio.h
 
 SRC = KeySwitching.cpp EncryptedArray.cpp FHE.cpp Ctxt.cpp CModulus.cpp FHEContext.cpp PAlgebra.cpp DoubleCRT.cpp NumbTh.cpp bluestein.cpp IndexSet.cpp timing.cpp replicate.cpp hypercube.cpp matching.cpp powerful.cpp BenesNetwork.cpp permutations.cpp PermNetwork.cpp OptimizePermutations.cpp eqtesting.cpp polyEval.cpp extractDigits.cpp EvalMap.cpp OldEvalMap.cpp recryption.cpp debugging.cpp matrix.cpp binio.cpp
 
