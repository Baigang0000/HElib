/* Copyright (C) 2012-2017 IBM Corp.
 * This program is Licensed under the Apache License, Version 2.0
 * (the "License"); you may not use this file except in compliance
 * with the License. You may obtain a copy of the License at
 *   http://www.apache.org/licenses/LICENSE-2.0
 * Unless required by applicable law or agreed to in writing, software
 * distributed under the License is distributed on an "AS IS" BASIS,
 * WITHOUT WARRANTIES OR CONDITIONS OF ANY KIND, either express or implied.
 * See the License for the specific language governing permissions and
 * limitations under the License. See accompanying LICENSE file.
 */
/**
 * @file permutations.h
 * @brief Permutations over Hypercubes and their slices.
 **/
#ifndef _PERMUTATIONS_H_
#define _PERMUTATIONS_H_

#include "PAlgebra.h"
#include "matching.h"
#include "hypercube.h"


<<<<<<< HEAD
//! A simple permutation is just a std::vector with p[i]=\pi_i
=======
//! A simple permutation is just a vector with p[i]=\pi_i
>>>>>>> 5525f5c1
typedef NTL::Vec<long> Permut;

//! Apply a permutation to a std::vector, out[i]=in[p1[i]] (NOT in-place)
template<class T>
void applyPermToVec(NTL::Vec<T>& out, const NTL::Vec<T>& in, const Permut& p1);
template<class T>
void applyPermToVec(std::vector<T>& out, const std::vector<T>& in, const Permut& p1);

//! Apply two permutations to a std::vector out[i]=in[p2[p1[i]]] (NOT in-place)
template<class T>
void applyPermsToVec(NTL::Vec<T>& out, const NTL::Vec<T>& in,
		      const Permut& p2, const Permut& p1);
template<class T>
void applyPermsToVec(std::vector<T>& out, const std::vector<T>& in,
		      const Permut& p2, const Permut& p1);

//! @brief A random size-n permutation
void randomPerm(Permut& perm, long n);


/**
 * @class ColPerm
 * @brief Permuting a single dimension (column) of a hypercube
 * 
 * ColPerm is derived from a HyperCube<long>, and it uses the cube object
 * to store the actual permutation data. The interpretation of this data,
 * however, depends on the data member dim.
 * 
 * The cube is partitioned into columns of size n = getDim(dim):
 * a single column consists of the n entries whose indices i have the
 * same coordinates in all dimensions other than dim.  The entries
 * in any such column foem a permutation on [0..n).
 *
 * For a given ColPerm perm, one way to access each column is as follows:
 *   for slice_index = [0..perm.getProd(0, dim))
 *     CubeSlice slice(perm, slice_index, dim)
 *     for col_index = [0..perm.getProd(dim+1))
 *        getHyperColumn(column, slice, col_index) 
 *
 * Another way is to use the getCoord and addCoord methods.
 * 
 * For example, permuting a 2x3x2 cube along dim=1 (the 2nd dimention), we
 * could have the data std::vector as  [ 1  1  0  2  2  0  2  0  1  1  0  2 ]. 
 * This means the four columns are
 * permuted by the permutations     [ 1     0     2                      ]
 *                                  [    1     2     0                   ]
 *                                  [                   2     1     0    ]
 *                                  [                      0     1     2 ].
 * Written explicitly, we get:      [ 2  3  0  5  4  1 10  7  8  9  6 11 ].
 * 
 * Another representation that we provide is by "shift amount": how many
 * slots each element needs to move inside its small permutation. For the
 * example above, this will be:     [ 1    -1     0                      ]
 *                                  [    2    -1    -1                   ]
 *                                  [                   2     0    -2    ]
 *                                  [                      0     0     0 ]
 * so we write the permutatation as [ 1  1 -1  1  0 -2  2  0  0  0 -2  0 ].
 **/
class ColPerm : public HyperCube<long> {
private:
  long dim;
  ColPerm(); // disabled

public:

  explicit ColPerm(const CubeSignature& _sig): HyperCube<long>(_sig)
  { dim = -1; }

  long getPermDim() const {return dim;}
  void setPermDim(long _dim) { 
    assert(_dim >= 0 && _dim < getNumDims()); 
    dim = _dim; 
  }

  void makeExplicit(Permut& out) const;    // Write the permutation explicitly

  //! For each position in the data std::vector, compute how many slots it should be
  //! shifted inside its small permutation. Returns zero if all the shift amount
  //! are zero, nonzero values otherwise.
  long getShiftAmounts(Permut& out) const;

  //! Get multiple layers of a Benes permutation network. Returns in out[i][j]
  //! the shift amount to move item j in the i'th layer. Also isID[i]=true if
  //! the i'th layer is the identity (i.e., contains only 0 shift amounts).
  void getBenesShiftAmounts(NTL::Vec<Permut>& out, NTL::Vec<bool>& idID, const NTL::Vec<long>& benesLvls) const;


 //! A test/debugging method
  void printout(std::ostream& s) { // a test/debugging method
    s << "Cube signature: " << getSig() << std::endl;
    s << "  dim="<<dim<<std::endl;
    s << "  data="<<getData()<<std::endl;
  }
};
std::ostream& operator<< (std::ostream &s, const ColPerm& p);

/**
 * @brief Takes a permutation pi over m-dimensional cube C=Z_{n1} x...x Z_{nm}
 * and expresses pi as a product pi = rho_{2m-1} o ... o rho_2 o rho_1 where
 * each rho_i is a column permutation along one dimension. Specifically for
 * i<m, the permutations rho_i and rho_{2(m-1)-i} permute the i'th dimension
 **/
void breakPermByDim(std::vector<ColPerm>& out, 
		    const Permut &pi, const CubeSignature& sig);

/**
 * @class GeneralBenesNetwork
 * @brief Implementation of generalized Benes Permutation Network
 **/
class GeneralBenesNetwork {
private:
  long n; // size of perm, n > 1, not necessarily power of 2
  long k; // recursion depth, k = least integer k s/t 2^k >= n

  NTL::Vec< NTL::Vec<short> > level;
    // there are 2*k - 1 levels, each wity n nodes.
    // level[i][j] is 0, 1, or -1, 
    //   which designates an edge from node j at level i 
    //   to node j + level[i][j]*shamt(i) at level i+1

  GeneralBenesNetwork(); // default constructor disabled

public:
  //! computes recursion depth k for generalized Benes network of size n.
  //! the actual number of levels in the network is 2*k-1
  static long depth(long n) {
    long k = 1;
    while ((1L << k) < n) k++;
    return k;
  }

  //! maps a level number i = 0..2*k-2 to a recursion depth d = 0..k-1
  //! using the formula d = (k-1)-|(k-1)-i|
  static long levelToDepthMap(long n, long k, long i) {
    assert(i >= 0 && i < 2*k-1);
    return (k-1) - labs((k-1)-i);
  }

  //! shift amount for level number i=0..2*k-2 using the formula
  //! ceil( floor(n/2^d) / 2), where d = levelToDepthMap(i)
  static long shamt(long n, long k, long i) {
    long d = levelToDepthMap(n, k, i);
    return ((n >> d) + 1) >> 1;
  }

  long getDepth() const { return k; }
  long getSize() const { return n; }
  long getNumLevels() const { return 2*k-1; }

  const NTL::Vec<short>& getLevel(long i) const 
  { 
    assert(i >= 0 && i < 2*k-1);
    return level[i];
  }

  long levelToDepthMap(long i) const { return levelToDepthMap(n, k, i); }
  long shamt(long i) const { return shamt(n, k, i); }

  // constructor
  GeneralBenesNetwork(const Permut& perm);

  // test correctness

  bool testNetwork(const Permut& perm) const;
};


/**
 * @class FullBinaryTree
 * @brief A simple implementation of full binary trees (each non-leaf has 2 children)
 */
template<class T> class FullBinaryTree;

//! @class TreeNode
//! @brief A node in a full binary tree.
//!
//! These nodes are in a std::vector, so we use indexes rather than pointers
template<class T> class TreeNode {
  T data;
  long parent;
  long leftChild, rightChild;
  long prev, next; // useful, e.g., to connect all leaves in a list

  void makeNullIndexes() {parent = leftChild = rightChild = prev = next = -1;}

public:
  TreeNode() { makeNullIndexes(); }
  explicit TreeNode(const T& d): data(d) { makeNullIndexes(); }

  T& getData() { return data; }
  const T& getData() const { return data; }

  long getParent() const { return parent; }
  long getLeftChild() const { return leftChild; }
  long getRightChild() const { return rightChild; }
  long getPrev() const { return prev; }
  long getNext() const { return next; }

  friend class FullBinaryTree<T>;
};


// A binary tree, the root is always the node at index 0
template<class T> class FullBinaryTree {
  long aux;       // a "foreign key" for this tree (holds generator index)
  std::vector< TreeNode<T> > nodes;
  long nLeaves;           // how many leaves in this tree
  long frstLeaf, lstLeaf; // index of the first/last leaves

public:
  FullBinaryTree(long _aux=0) 
    { aux=_aux; nLeaves=0; frstLeaf=lstLeaf=-1; } // empty tree

  explicit FullBinaryTree(const T& d, long _aux=0) // tree with only a root
  {
    aux = _aux;
    nLeaves = 1;
    TreeNode<T> n(d);
    nodes.push_back(n);
    frstLeaf = lstLeaf = 0;
  }

  void putDataInRoot(const T& d)
  {
    if (nodes.size()==0) { // make new root
      TreeNode<T> n(d);
      nodes.push_back(n);
      frstLeaf = lstLeaf = 0;
      nLeaves = 1;
    }
    else nodes[0].data = d; // Root exists, just update data
  }

  // Provide some of the interfaces of the underlying std::vector
  long size() { return (long) nodes.size(); }

  TreeNode<T>& operator[](long i) { return nodes[i]; }
  const TreeNode<T>& operator[](long i) const { return nodes[i]; }

  TreeNode<T>& at(long i) { return nodes.at(i); }
  const TreeNode<T>& at(long i) const { return nodes.at(i); }

  T& DataOfNode(long i) { return nodes.at(i).data; }
  const T& DataOfNode(long i) const { return nodes.at(i).data; }

  long getAuxKey() const { return aux; }
  void setAuxKey(long _aux) { aux=_aux; }

  long getNleaves() const { return nLeaves; }
  long firstLeaf() const { return frstLeaf; }
  long nextLeaf(long i) const { return nodes.at(i).next; }
  long prevLeaf(long i) const { return nodes.at(i).prev; }
  long lastLeaf() const { return lstLeaf; }

  long rootIdx() const { return 0; }
  long parentIdx(long i) const { return nodes.at(i).parent; }
  long leftChildIdx(long i) const { return nodes.at(i).leftChild; }
  long rightChildIdx(long i) const { return nodes.at(i).rightChild; }

  void printout(std::ostream &s, long idx=0) const {
    s << "[" <<aux<<" ";
    s << nodes[idx].getData();
    if (leftChildIdx(idx)>=0) printout(s, leftChildIdx(idx));
    if (rightChildIdx(idx)>=0) printout(s, rightChildIdx(idx));
    s << "] ";
  }
  //  friend std::istream& operator>> (std::istream &s, DoubleCRT &d);

  //! If the parent is a leaf, add to it tho children with the given data,
  //! else just update the data of the two children of this parent.
  //! Returns the index of the left child, the right-child index is one
  //! more than the left-child index.
  long addChildren(long prntIdx, const T& leftData, const T& rightData);

  //! Remove all nodes in the tree except for the root
  void collapseToRoot()
  {
    if (nodes.size() > 1) {
      nodes.resize(1);
      frstLeaf = lstLeaf = 0;
      nLeaves = 1;
    }
  }
};
template <class T>
long FullBinaryTree<T>::addChildren(long prntIdx, 
				    const T& leftData, const T& rightData)
{
  assert (prntIdx >= 0 && prntIdx < (long)(nodes.size()));

  // If parent is a leaf, add to it two children
  if (nodes[prntIdx].leftChild==-1 && nodes[prntIdx].rightChild==-1) {
    long childIdx = nodes.size();
    TreeNode<T> n1(leftData);
    nodes.push_back(n1); // add left child to std::vector
    TreeNode<T> n2(rightData);
    nodes.push_back(n2);// add right child to std::vector

    TreeNode<T>& parent = nodes[prntIdx];
    TreeNode<T>& left = nodes[childIdx];
    TreeNode<T>& right = nodes[childIdx+1];

    parent.leftChild = childIdx;            // point to children from parent
    parent.rightChild= childIdx+1;
    left.parent = right.parent = prntIdx; // point to parent from children

    // remove parent and insert children to the linked list of leaves
    left.prev = parent.prev;
    left.next = childIdx+1;
    right.prev = childIdx;
    right.next = parent.next;
    if (parent.prev>=0) { // parent was not the 1st leaf
      nodes[parent.prev].next = childIdx;
      parent.prev = -1;
    }
    else // parent was the first leaf, now its left child is 1st
      frstLeaf = childIdx;

    if (parent.next>=0) { // parent was not the last leaf
      nodes[parent.next].prev = childIdx+1;
      parent.next = -1;
    }
    else // parent was the last leaf, now its left child is last
      lstLeaf = childIdx+1;

    nLeaves++; // we replaced a leaf by a parent w/ two leaves
  }
  else { // parent is not a leaf, update the two children
    TreeNode<T>& parent = nodes[prntIdx];
    assert(parent.leftChild>=0 && parent.rightChild>=0);

    TreeNode<T>& left = nodes[parent.leftChild];
    TreeNode<T>& right = nodes[parent.rightChild];
    left.data = leftData;
    right.data = rightData;
  }
  return nodes[prntIdx].leftChild;
}

//! A minimal description of a generator for the purpose of building tree
class GenDescriptor {
public:
  long genIdx; // the index of the corresponding generator in Zm*/(p)
  long order;  // the order of this generator (or a smaller subcube)
  bool good;   // is this a good generator?

  GenDescriptor(long _order, bool _good, long gen=0) {
    genIdx = gen; order = _order; good = _good;
  }

  GenDescriptor() { }
};

//! A node in a tree relative to some generator
class SubDimension {
  static const NTL::Vec<long> dummyBenes; // Useful for initialization
 public:
  long size;   // size of cube slice, same as 'order' in GenDescriptor
  bool good;   // good or bad
  long e;      // shift-by-1 in this sub-dim is done via X -> X^{g^e}

  // A Benes leaf corresponds to either one or two Benes networks, depending
  // on whther or not it is in the middle. If this object is in the middle
  // then scndBenes.length()==0, else scndBenes.length()>=1. Each of the two
  // Benes network can be "trivial", i.e., collapsed to a single layer, which
  // is denoted by benes.length()==1.
  NTL::Vec<long> frstBenes;
  NTL::Vec<long> scndBenes;

  explicit SubDimension(long sz=0,bool gd=false,long ee=0, 
			const NTL::Vec<long>& bns1=dummyBenes,
			const NTL::Vec<long>& bns2=dummyBenes)
  { size=sz; good=gd; e=ee; frstBenes=bns1; scndBenes=bns2; }

  long totalLength() const { return frstBenes.length()+scndBenes.length(); }
  /*  SubDimension& operator=(const SubDimension& other)
    { genIdx=other.genIdx; size=other.size; 
      e=other.e; good=other.good; benes=other.benes;
      return *this;
      } 
  */
  friend std::ostream& operator<< (std::ostream &s, const SubDimension &tree);
};
typedef FullBinaryTree<SubDimension> OneGeneratorTree;// tree for one generator


//! A std::vector of generator trees, one per generator in Zm*/(p)
class GeneratorTrees  {
  long depth; // How many layers in this permutation network
  NTL::Vec<OneGeneratorTree> trees;
  Permut map2cube, map2array;

 public:
  GeneratorTrees() {depth=0;} // default constructor

  // GeneratorTrees(const Vec<OneGeneratorTree>& _trees): trees(_trees)
  //  {depth=0;}
  //
  // Initialze trees with only the roots.
  //  GeneratorTrees(const Vec<SubDimension>& dims);

  long numLayers() const { return depth; } // depth of permutation network
  long numTrees() const { return trees.length(); }   // how many trees
  long getSize() const { return map2cube.length(); } // hypercube size

  OneGeneratorTree& operator[](long i) { return trees[i]; }
  const OneGeneratorTree& operator[](long i) const { return trees[i]; }
  OneGeneratorTree& at(long i) { return trees.at(i); }
  const OneGeneratorTree& at(long i) const { return trees.at(i); }

  OneGeneratorTree& getGenTree(long i) { return trees.at(i); }
  const OneGeneratorTree& getGenTree(long i) const { return trees.at(i); }

  const Permut& mapToCube() const { return map2cube; }
  const Permut& mapToArray() const { return map2array; }
  Permut& mapToCube() { return map2cube; }
  Permut& mapToArray() { return map2array; }

  long mapToCube(long i) const { return map2cube[i]; }
  long mapToArray(long i) const { return map2array[i]; }

<<<<<<< HEAD
  //! Get the "crude" cube dimensions corresponding to the std::vector of trees,
  //! the ordered std::vector with one dimension per tree
  void getCubeDims(NTL::Vec<long>& dims) const;

  //! Get the "fine" cube dimensions corresponding to the std::vector of trees,
  //! the ordered std::vector with one dimension per leaf in all the trees.
=======
  //! Get the "crude" cube dimensions corresponding to the vector of trees,
  //! the ordered vector with one dimension per tree
  void getCubeDims(NTL::Vec<long>& dims) const;

  //! Get the "fine" cube dimensions corresponding to the vector of trees,
  //! the ordered vector with one dimension per leaf in all the trees.
>>>>>>> 5525f5c1
  void getCubeSubDims(NTL::Vec<long>& dims) const;

  // Returns coordinates of i relative to leaves of the tree
  //  void getCoordinates(Vec<long>&, long i) const;

  //! Compute the trees corresponding to the "optimal" way of breaking
  //! a permutation into dimensions, subject to some constraints. Returns
  //! the cost (# of 1D shifts) of this colution.
  //! Returns NTL_MAX_LONG if no solution
  long buildOptimalTrees(const NTL::Vec<GenDescriptor>& vec, long depthBound);

  /**
   * @brief Computes permutations mapping between linear array and the cube.
   *
   * If the cube dimensions (i.e., leaves of tree) are n1,n2,...,nt and
   * N=\prod_j n_j is the size of the cube, then an integer i can be
   * represented in either the mixed base of the n_j's or in "CRT basis"
   * relative to the leaves: Namely either
   *                            i = \sum_{j<=t}  i_j  * \prod_{k>j} n_k,
   *                         or i = \sum_leaf i'_leaf * leaf.e mod N.
   *
   * The breakPermByDim procedure expects its input in the mixed-base
   * representation, and the maps are used to convert back and forth.
   * Specifically, let (i'_1,...,i'_t) be the CRT representation of i in
   * this cube, and j = \sum_{j=1}^t i'_j * \prod_{k>j} n_k, then we have
   * map2cube[i]=j and map2array[j]=i.
   **/
  void ComputeCubeMapping();

  friend std::ostream& operator<< (std::ostream &s, const GeneratorTrees &t);
};


// Permutation networks

class Ctxt;
class EncryptedArray;
class PermNetwork;

//! @class PermNetLayer
//! @brief The information needed to apply one layer of a permutation network
class PermNetLayer {
  long genIdx; // shift-by-1 in this layer is done via X -> X^{g^e}
  long e;
  NTL::Vec<long> shifts; // shifts[i] is how much to shift slot i
  bool isID; // a silly optimization, does this layer copmute the identity?

  friend class PermNetwork;
  friend std::ostream& operator<< (std::ostream &s, const PermNetwork &net);
 public:
  long getGenIdx() const { return genIdx; }
  long getE() const { return e; }
  const NTL::Vec<long>& getShifts() const { return shifts; }
  bool isIdentity() const { return isID; }
};

//! A full permutation network
class PermNetwork {
  NTL::Vec<PermNetLayer> layers;

  //! Copmute one or more layers corresponding to one network of a leaf
<<<<<<< HEAD
  void setLayers4Leaf(long lyrIdx, const ColPerm& p, const NTL::Vec<long>& benesLvls,
		      long gIdx, const SubDimension& leafData,
		      const Permut& map2cube);
=======
  void setLayers4Leaf(long lyrIdx, const ColPerm& p,
                      const NTL::Vec<long>& benesLvls, long gIdx,
                      const SubDimension& leafData, const Permut& map2cube);
>>>>>>> 5525f5c1

public:
  PermNetwork() {}; // empty network
  PermNetwork(const Permut& pi,const GeneratorTrees& trees)
    { buildNetwork(pi, trees); }

  long depth() const { return layers.length(); }

  //! Take as input a permutation pi and the trees of all the generators,
  //! and prepares the permutation network for this pi
  void buildNetwork(const Permut& pi, const GeneratorTrees& trees);

  //! Apply network to permute a ciphertext
  void applyToCtxt(Ctxt& c, const EncryptedArray& ea) const;

  //! Apply network to array, used mostly for debugging
  void applyToCube(HyperCube<long>& v) const;

  //! Apply network to plaintext polynomial, used mostly for debugging
  void applyToPtxt(NTL::ZZX& p, const EncryptedArray& ea) const;

  const PermNetLayer& getLayer(long i) const {return layers[i];}

  friend std::ostream& operator<< (std::ostream &s, const PermNetwork &net);
};

#endif /* ifndef _PERMUTATIONS_H_ */<|MERGE_RESOLUTION|>--- conflicted
+++ resolved
@@ -21,11 +21,7 @@
 #include "hypercube.h"
 
 
-<<<<<<< HEAD
-//! A simple permutation is just a std::vector with p[i]=\pi_i
-=======
 //! A simple permutation is just a vector with p[i]=\pi_i
->>>>>>> 5525f5c1
 typedef NTL::Vec<long> Permut;
 
 //! Apply a permutation to a std::vector, out[i]=in[p1[i]] (NOT in-place)
@@ -447,21 +443,12 @@
   long mapToCube(long i) const { return map2cube[i]; }
   long mapToArray(long i) const { return map2array[i]; }
 
-<<<<<<< HEAD
-  //! Get the "crude" cube dimensions corresponding to the std::vector of trees,
-  //! the ordered std::vector with one dimension per tree
-  void getCubeDims(NTL::Vec<long>& dims) const;
-
-  //! Get the "fine" cube dimensions corresponding to the std::vector of trees,
-  //! the ordered std::vector with one dimension per leaf in all the trees.
-=======
   //! Get the "crude" cube dimensions corresponding to the vector of trees,
   //! the ordered vector with one dimension per tree
   void getCubeDims(NTL::Vec<long>& dims) const;
 
   //! Get the "fine" cube dimensions corresponding to the vector of trees,
   //! the ordered vector with one dimension per leaf in all the trees.
->>>>>>> 5525f5c1
   void getCubeSubDims(NTL::Vec<long>& dims) const;
 
   // Returns coordinates of i relative to leaves of the tree
@@ -523,15 +510,9 @@
   NTL::Vec<PermNetLayer> layers;
 
   //! Copmute one or more layers corresponding to one network of a leaf
-<<<<<<< HEAD
-  void setLayers4Leaf(long lyrIdx, const ColPerm& p, const NTL::Vec<long>& benesLvls,
-		      long gIdx, const SubDimension& leafData,
-		      const Permut& map2cube);
-=======
   void setLayers4Leaf(long lyrIdx, const ColPerm& p,
                       const NTL::Vec<long>& benesLvls, long gIdx,
                       const SubDimension& leafData, const Permut& map2cube);
->>>>>>> 5525f5c1
 
 public:
   PermNetwork() {}; // empty network
