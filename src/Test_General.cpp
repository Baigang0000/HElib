--- conflicted
+++ resolved
@@ -78,16 +78,6 @@
   FHEcontext context(m, p, r, gens1, ords1);
   buildModChain(context, L, c);
 
-<<<<<<< HEAD
-#ifdef DEBUG_PRINTOUT
-  if (context.lazy)
-    std::cout << "LAZY REDUCTIONS\n";
-  else
-    std::cout << "NON-LAZY REDUCTIONS\n";
-#endif
-
-=======
->>>>>>> 3b6f7d68
   ZZX G;
   if (d == 0)
     G = context.alMod.getFactorsOverZZ()[0];
