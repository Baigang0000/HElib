/* Copyright (C) 2012-2017 IBM Corp.
 * This program is Licensed under the Apache License, Version 2.0
 * (the "License"); you may not use this file except in compliance
 * with the License. You may obtain a copy of the License at
 *   http://www.apache.org/licenses/LICENSE-2.0
 * Unless required by applicable law or agreed to in writing, software
 * distributed under the License is distributed on an "AS IS" BASIS,
 * WITHOUT WARRANTIES OR CONDITIONS OF ANY KIND, either express or implied.
 * See the License for the specific language governing permissions and
 * limitations under the License. See accompanying LICENSE file.
 */
#ifndef _EncryptedArray_H_
#define _EncryptedArray_H_
/**
 * @file EncryptedArray.h
 * @brief Data-movement operations on encrypted arrays of slots
 */
#include <exception>
#include <complex>
#include <NTL/Lazy.h>
#include <NTL/pair.h>
#include <NTL/SmartPtr.h>
#include "FHE.h"

typedef std::complex<double> cx_double;

// DIRT: we're using undocumented NTL interfaces here
//   also...this probably should be defined in NTL, anyway....
#define FHE_MORE_UNWRAPARGS(n) NTL_SEPARATOR_##n NTL_REPEATER_##n(NTL_UNWRAPARG)

// these are used to implement NewPlaintextArray stuff routines

#define PA_BOILER \
    const PAlgebraModDerived<type>& tab = ea.getTab(); \
    const RX& G = ea.getG(); \
    long n = ea.size(); \
    long d = ea.getDegree(); \
    std::vector<RX>& data = pa.getData<type>(); \
    RBak bak; bak.save(); tab.restoreContext(); \


#define CPA_BOILER \
    const PAlgebraModDerived<type>& tab = ea.getTab(); \
    const RX& G = ea.getG(); \
    long n = ea.size(); \
    long d = ea.getDegree(); \
    const std::vector<RX>& data = pa.getData<type>(); \
    RBak bak; bak.save(); tab.restoreContext(); \






class NewPlaintextArray; // forward reference
class EncryptedArray; // forward reference

/**
 * @class EncryptedArrayBase
 * @brief virtual class for data-movement operations on arrays of slots
 *
 * An object ea of type EncryptedArray stores information about an
 * FHEcontext context, and a monic polynomial G.  If context defines
 * parameters m, p, and r, then ea is a helper abject
 * that supports encoding/decoding and encryption/decryption
 * of std::vectors of plaintext slots over the ring (Z/(p^r)[X])/(G). 
 *
 * The polynomial G should be irreducble over Z/(p^r) (this is not checked).
 * The degree of G should divide the multiplicative order of p modulo m
 * (this is checked). Currently, the following restriction is imposed:
 *
 * either r == 1 or deg(G) == 1 or G == factors[0].
 * 
 * ea stores objects in the polynomial ring Z/(p^r)[X].
 * 
 * Just as for the class PAlegebraMod, if p == 2 and r == 1, then these
 * polynomials are represented as GF2X's, and otherwise as zz_pX's.
 * Thus, the types of these objects are not determined until run time.
 * As such, we need to use a class heirarchy, which mirrors that of
 * PAlgebraMod, as follows.
 * 
 * EncryptedArrayBase is a virtual class
 * 
 * EncryptedArrayDerived<type> is a derived template class, where
 * type is either PA_GF2 or PA_zz_p.
 *
 * The class EncryptedArray is a simple wrapper around a smart pointer to
 * an EncryptedArrayBase object: copying an EncryptedArray object results
 * is a "deep copy" of the underlying object of the derived class.
****************************************************************/

class EncryptedArrayBase {  // purely abstract interface 
public:
  virtual ~EncryptedArrayBase() {}

  virtual EncryptedArrayBase* clone() const = 0;
  // makes this usable with cloned_ptr

  virtual PA_tag getTag() const = 0;

  virtual const FHEcontext& getContext() const = 0;
  virtual const PAlgebra& getPAlgebra() const = 0;
  virtual const long getDegree() const = 0;
  virtual const long getP2R() const = 0;

  //! @brief Right rotation as a linear array.
  //! E.g., rotating ctxt=Enc(1 2 3 ... n) by k=1 gives Enc(n 1 2 ... n-1)
  virtual void rotate(Ctxt& ctxt, long k) const = 0; 

  //! @brief Non-cyclic right shift with zero fill
  //! E.g., shifting ctxt=Enc(1 2 3 ... n) by k=1 gives Enc(0 1  2... n-1)
  virtual void shift(Ctxt& ctxt, long k) const = 0;

  //! @brief right-rotate k positions along the i'th dimension
  //! @param dc means "don't care", which means that the caller guarantees
  //! that only zero elements rotate off the end -- this allows for some
  //! optimizations that would not otherwise be possible
  virtual void rotate1D(Ctxt& ctxt, long i, long k, bool dc=false) const = 0; 

  //! @brief Right shift k positions along the i'th dimension with zero fill
  virtual void shift1D(Ctxt& ctxt, long i, long k) const = 0; 

  ///@{
  //! @name Encoding/decoding methods
  // encode/decode arrays into plaintext polynomials

  // must be defined for all derived classes
  virtual void encode(zzX& ptxt, const std::vector< long >& array) const = 0;
  virtual void encode(NTL::ZZX& ptxt, const std::vector< long >& array) const = 0;

  // These methods are only defined for some of the derived calsses
  virtual void encode(zzX& ptxt, const std::vector< zzX >& array) const
  {throw std::logic_error("EncryptedArrayBase::encode for undefined type");}
  virtual void encode(zzX& ptxt, const NewPlaintextArray& array) const
  {throw std::logic_error("EncryptedArrayBase::encode for undefined type");}
  virtual void encode(zzX& ptxt, const std::vector<double>& array) const
  {throw std::logic_error("EncryptedArrayBase::encode for undefined type");}
  virtual void encode(zzX& ptxt, const std::vector<cx_double>& array) const
  {throw std::logic_error("EncryptedArrayBase::encode for undefined type");}

  virtual void encode(NTL::ZZX& ptxt, const std::vector< NTL::ZZX >& array) const
  {throw std::logic_error("EncryptedArrayBase::encode for undefined type");}
  virtual void encode(NTL::ZZX& ptxt, const NewPlaintextArray& array) const
  {throw std::logic_error("EncryptedArrayBase::encode for undefined type");}
  virtual void encode(NTL::ZZX& ptxt, const std::vector<double>& array) const
  {throw std::logic_error("EncryptedArrayBase::encode for undefined type");}
  virtual void encode(NTL::ZZX& ptxt, const std::vector<cx_double>& array) const
  {throw std::logic_error("EncryptedArrayBase::encode for undefined type");}

  void encode(zzX& ptxt, const std::vector< NTL::ZZX >& array) const
  { NTL::ZZX tmp; encode(tmp, array); convert(ptxt, tmp); }

  // These methods are only defined for some of the derived calsses
  virtual void decode(std::vector< long  >& array, const NTL::ZZX& ptxt) const
  {throw std::logic_error("EncryptedArrayBase::decode for undefined type");}
  virtual void decode(std::vector< NTL::ZZX  >& array, const NTL::ZZX& ptxt) const
  {throw std::logic_error("EncryptedArrayBase::decode for undefined type");}
  virtual void decode(NewPlaintextArray& array, const NTL::ZZX& ptxt) const
  {throw std::logic_error("EncryptedArrayBase::decode for undefined type");}
  virtual void decode(std::vector<double>& array, const NTL::ZZX& ptxt) const
  {throw std::logic_error("EncryptedArrayBase::decode for undefined type");}
  virtual void decode(std::vector<cx_double>& array, const NTL::ZZX& ptxt) const
  {throw std::logic_error("EncryptedArrayBase::decode for undefined type");}

  virtual void random(std::vector< long >& array) const = 0; // must be defined

  // These methods are only defined for some of the derived calsses
  virtual void random(std::vector< NTL::ZZX >& array) const
  {throw std::logic_error("EncryptedArrayBase::decode for undefined type");}
  virtual void random(std::vector<double>& array) const
  {throw std::logic_error("EncryptedArrayBase::decode for undefined type");}
  virtual void random(std::vector<cx_double>& array) const
  {throw std::logic_error("EncryptedArrayBase::decode for undefined type");}

  // FIXME: Inefficient implementation, calls usual decode and returns one slot
  long decode1Slot(const NTL::ZZX& ptxt, long i) const
  { std::vector< long > v; decode(v, ptxt); return v.at(i); }
  void decode1Slot(NTL::ZZX& slot, const NTL::ZZX& ptxt, long i) const
  { std::vector< NTL::ZZX > v; decode(v, ptxt); slot=v.at(i); }

  //! @brief Encodes a std::vector with 1 at position i and 0 everywhere else
  virtual void encodeUnitSelector(zzX& ptxt, long i) const = 0;
  ///@}

  ///@{
  //! @name Encoding+encryption/decryption+decoding
  template<class PTXT>
  void encrypt(Ctxt& ctxt, const FHEPubKey& key, const PTXT& ptxt) const
  {
    assert(&getContext() == &ctxt.getContext());
    zzX pp;
    encode(pp, ptxt); // Convert array of slots into a plaintext polynomial
    key.Encrypt(ctxt, pp, getP2R()); // encrypt the plaintext polynomial
    // NOTE: If secret key, will call the overridden FHESecKey::Encrypt
  }

  virtual void decrypt(const Ctxt& ctxt, const FHESecKey& sKey, std::vector< long >& ptxt) const
  {throw std::logic_error("EncryptedArrayBase::decrypt for undefined type");}
  virtual void decrypt(const Ctxt& ctxt, const FHESecKey& sKey, std::vector< NTL::ZZX >& ptxt) const
  {throw std::logic_error("EncryptedArrayBase::decrypt for undefined type");}
  virtual void decrypt(const Ctxt& ctxt, const FHESecKey& sKey, NewPlaintextArray& ptxt) const
  {throw std::logic_error("EncryptedArrayBase::decrypt for undefined type");}
  virtual void decrypt(const Ctxt& ctxt, const FHESecKey& sKey, std::vector<double>& ptxt) const
  {throw std::logic_error("EncryptedArrayBase::decrypt for undefined type");}
  virtual void decrypt(const Ctxt& ctxt, const FHESecKey& sKey, std::vector<cx_double>& ptxt) const
  {throw std::logic_error("EncryptedArrayBase::decrypt for undefined type");}

  // FIXME: Inefficient implementation, calls usual decrypt and returns one slot
  long decrypt1Slot(const Ctxt& ctxt, const FHESecKey& sKey, long i) const
  { std::vector< long > v; decrypt(ctxt, sKey, v); return v.at(i); }
  void decrypt1Slot(NTL::ZZX& slot, const Ctxt& ctxt, const FHESecKey& sKey, long i) const
  { std::vector< NTL::ZZX > v; decrypt(ctxt, sKey, v); slot = v.at(i); }
  ///@}

  //! @brief Linearized polynomials.
  //! L describes a linear map M by describing its action on the standard
  //! power basis: M(x^j mod G) = (L[j] mod G), for j = 0..d-1.  
  //! The result is a coefficient std::vector C for the linearized polynomial
  //! representing M: a polynoamial h in Z/(p^r)[X] of degree < d is sent to
  //! \f[
  //!  M(h(X) \bmod G)= \sum_{i=0}^{d-1}(C[j] \cdot h(X^{p^j}))\bmod G).
  //! \f]
  virtual void buildLinPolyCoeffs(std::vector<NTL::ZZX>& C, const std::vector<NTL::ZZX>& L) const {}

  // restore contexts mod p and mod G
  virtual void restoreContext() const {}
  virtual void restoreContextForG() const {}

  /* some non-virtual convenience functions */

  //! @brief Total size (# of slots) of hypercube
  long size() const { 
    return getPAlgebra().getNSlots(); 
  } 

  //! @brief Number of dimensions of hypercube
  long dimension() const { 
    return getPAlgebra().numOfGens(); 
  }

  //! @brief Size of given dimension
  long sizeOfDimension(long i) const {
    return getPAlgebra().OrderOf(i);
  }

  //! @brief Is rotations in given dimension a "native" operation?
  bool nativeDimension(long i) const {
    return getPAlgebra().SameOrd(i);
  }

  //! @brief returns coordinate of index k along the i'th dimension
  long coordinate(long i, long k) const {
    return getPAlgebra().coordinate(i, k); 
  }

  //! @brief adds offset to index k in the i'th dimension
  long addCoord(long i, long k, long offset) const {
    return getPAlgebra().addCoord(i, k, offset);
  }


  //! @brief rotate an array by offset in the i'th dimension
  //! (output should not alias input)
  template<class U> void rotate1D(std::vector<U>& out, const std::vector<U>& in,
                                  long i, long offset) const {
    assert(lsize(in) == size());
    out.resize(in.size());
    for (long j = 0; j < size(); j++)
      out[addCoord(i, j, offset)] = in[j]; 
  }
};

/**
 * @class EncryptedArrayDerived
 * @brief Derived concrete implementation of EncryptedArrayBase
 */
template<class type> class EncryptedArrayDerived : public EncryptedArrayBase {
public:
  PA_INJECT(type)

private:
  const FHEcontext& context;
  const PAlgebraModDerived<type>& tab;

  // FIXME: all of these types should be copyable
  // out of context, but NTL 8.0 still does not copy
  // matrix copies out of context correctly, as it
  // relies on plain SetLength...I need to fix this 
  // in NTL
  //
  MappingData<type> mappingData; // MappingData is defined in PAlgebra.h

  NTL::Lazy< NTL::Mat<RE> > linPolyMatrix;

  NTL::Lazy< NTL::Pair< NTL::Mat<R>, NTL::Mat<R> > > normalBasisMatrices;
  // a is the matrix, b is its inverse

public:
  explicit
  EncryptedArrayDerived(const FHEcontext& _context, const RX& _G,
			const PAlgebraMod& _tab);

  EncryptedArrayDerived(const EncryptedArrayDerived& other) // copy constructor
    : context(other.context), tab(other.tab)
  {
    RBak bak; bak.save(); tab.restoreContext();
    REBak ebak; ebak.save(); other.mappingData.restoreContextForG();
    mappingData = other.mappingData;
    linPolyMatrix = other.linPolyMatrix;
    normalBasisMatrices = other.normalBasisMatrices;
  }

  EncryptedArrayDerived& operator=(const EncryptedArrayDerived& other) // assignment
  {
    if (this == &other) return *this;
    assert(&context == &other.context);
    assert(&tab == &other.tab);

    RBak bak; bak.save(); tab.restoreContext();
    mappingData = other.mappingData;
    linPolyMatrix = other.linPolyMatrix;
    normalBasisMatrices = other.normalBasisMatrices;
    return *this;
  }

  virtual EncryptedArrayBase* clone() const override { return new EncryptedArrayDerived(*this); }

  virtual PA_tag getTag() const override { return tag; }
  // tag is defined in PA_INJECT, see PAlgebra.h

  template<template <class> class T, class... Args>
  void dispatch(Args&&... args) const
  {
    T<type>::apply(*this, std::forward<Args>(args)...);
  }


  const RX& getG() const { return mappingData.getG(); }

  const NTL::Mat<R>& getNormalBasisMatrix() const {
    if (!normalBasisMatrices.built()) initNormalBasisMatrix(); 
    return normalBasisMatrices->a;
  }

  const NTL::Mat<R>& getNormalBasisMatrixInverse() const {
    if (!normalBasisMatrices.built()) initNormalBasisMatrix(); 
    return normalBasisMatrices->b;
  }

  void initNormalBasisMatrix() const;

  virtual void restoreContext() const override { tab.restoreContext(); }
  virtual void restoreContextForG() const override { mappingData.restoreContextForG(); }


  virtual const FHEcontext& getContext() const override { return context; }
  virtual const PAlgebra& getPAlgebra() const override { return tab.getZMStar(); }
  virtual const long getDegree() const override { return mappingData.getDegG(); }
  const PAlgebraModDerived<type>& getTab() const { return tab; }

<<<<<<< HEAD
  const long getP2R() const override {return getTab().getPPowR();}

  virtual void rotate(Ctxt& ctxt, long k) const;
  virtual void shift(Ctxt& ctxt, long k) const;
  virtual void rotate1D(Ctxt& ctxt, long i, long k, bool dc=false) const;
=======
  virtual void rotate(Ctxt& ctxt, long k) const override;
  virtual void shift(Ctxt& ctxt, long k) const override;
  virtual void rotate1D(Ctxt& ctxt, long i, long k, bool dc=false) const override;
>>>>>>> 012e1fd6
  template<class U> void // avoid this being "hidden" by other rotate1D's
    rotate1D(std::vector<U>& out, const std::vector<U>& in, long i, long offset) const
    { EncryptedArrayBase::rotate1D(out, in, i, offset); }
  virtual void shift1D(Ctxt& ctxt, long i, long k) const override;

<<<<<<< HEAD
  virtual void encode(NTL::ZZX& ptxt, const std::vector< long >& array) const
    { genericEncode(ptxt, array);  }

  virtual void encode(zzX& ptxt, const std::vector< long >& array) const
    { genericEncode(ptxt, array);  }

  virtual void encode(NTL::ZZX& ptxt, const std::vector< NTL::ZZX >& array) const
    {  genericEncode(ptxt, array); }

  virtual void encode(zzX& ptxt, const std::vector< zzX >& array) const
    {  genericEncode(ptxt, array); }

  virtual void encode(NTL::ZZX& ptxt, const NewPlaintextArray& array) const;
  virtual void encode(zzX& ptxt, const NewPlaintextArray& array) const;

  virtual void encodeUnitSelector(zzX& ptxt, long i) const;

  virtual void decode(std::vector< long  >& array, const NTL::ZZX& ptxt) const
    { genericDecode(array, ptxt); }

  virtual void decode(std::vector< NTL::ZZX  >& array, const NTL::ZZX& ptxt) const
    { genericDecode(array, ptxt); }

  virtual void decode(NewPlaintextArray& array, const NTL::ZZX& ptxt) const;
  virtual void decode(NewPlaintextArray& array, const zzX& ptxt) const;

  virtual void random(std::vector< long  >& array) const
    { genericRandom(array); } // choose at random and convert to std::vector<long>

  virtual void random(std::vector< NTL::ZZX  >& array) const
    { genericRandom(array); } // choose at random and convert to std::vector<ZZX>

  virtual void decrypt(const Ctxt& ctxt, const FHESecKey& sKey, std::vector< long >& ptxt) const
=======
  virtual void encode(ZZX& ptxt, const vector< long >& array) const override
    { genericEncode(ptxt, array);  }

  virtual void encode(zzX& ptxt, const vector< long >& array) const override   
    { genericEncode(ptxt, array);  }

  virtual void encode(ZZX& ptxt, const vector< ZZX >& array) const override
    {  genericEncode(ptxt, array); }

  virtual void encode(zzX& ptxt, const vector< zzX >& array) const override
    {  genericEncode(ptxt, array); }

  virtual void encode(ZZX& ptxt, const NewPlaintextArray& array) const override;
  virtual void encode(zzX& ptxt, const NewPlaintextArray& array) const override;

  virtual void encodeUnitSelector(zzX& ptxt, long i) const; // this is not an override
  virtual void encodeUnitSelector(ZZX& ptxt, long i) const override;

  virtual void decode(vector< long  >& array, const ZZX& ptxt) const override
    { genericDecode(array, ptxt); }

  virtual void decode(vector< ZZX  >& array, const ZZX& ptxt) const override
    { genericDecode(array, ptxt); }

  virtual void decode(NewPlaintextArray& array, const ZZX& ptxt) const override;
  virtual void decode(NewPlaintextArray& array, const zzX& ptxt) const; // this is not an override

  virtual void random(vector< long  >& array) const override
    { genericRandom(array); } // choose at random and convert to vector<long>

  virtual void random(vector< ZZX  >& array) const override
    { genericRandom(array); } // choose at random and convert to vector<ZZX>

  virtual void encrypt(Ctxt& ctxt, const FHEPubKey& pKey, const vector< long >& ptxt) const override
    { genericEncrypt(ctxt, pKey, ptxt); }

  virtual void encrypt(Ctxt& ctxt, const FHEPubKey& pKey, const vector< ZZX >& ptxt) const override
    { genericEncrypt(ctxt, pKey, ptxt); }

  virtual void encrypt(Ctxt& ctxt, const FHEPubKey& pKey, const NewPlaintextArray& ptxt) const override
    { genericEncrypt(ctxt, pKey, ptxt); }

  virtual void decrypt(const Ctxt& ctxt, const FHESecKey& sKey, vector< long >& ptxt) const override
>>>>>>> 012e1fd6
    { genericDecrypt(ctxt, sKey, ptxt);
      if (ctxt.getPtxtSpace()<getP2R()) {
	for (long i=0; i<(long)ptxt.size(); i++)
	  ptxt[i] %= ctxt.getPtxtSpace();
      }
    }

<<<<<<< HEAD
  virtual void decrypt(const Ctxt& ctxt, const FHESecKey& sKey, std::vector< NTL::ZZX >& ptxt) const
=======
  virtual void decrypt(const Ctxt& ctxt, const FHESecKey& sKey, vector< ZZX >& ptxt) const override
>>>>>>> 012e1fd6
    { genericDecrypt(ctxt, sKey, ptxt);
      if (ctxt.getPtxtSpace()<getP2R()) {
	for (long i=0; i<(long)ptxt.size(); i++)
	  PolyRed(ptxt[i], ctxt.getPtxtSpace(),/*abs=*/true);
      }
    }


  virtual void decrypt(const Ctxt& ctxt, const FHESecKey& sKey, NewPlaintextArray& ptxt) const override
  { genericDecrypt(ctxt, sKey, ptxt); 
    // FIXME: Redudc mod the ciphertext plaintext space as above
    }

<<<<<<< HEAD
  virtual void buildLinPolyCoeffs(std::vector<NTL::ZZX>& C, const std::vector<NTL::ZZX>& L) const;
=======
  virtual void skEncrypt(Ctxt& ctxt, const FHESecKey& sKey, const vector< long >& ptxt, long skIdx=0) const override
    { genericSkEncrypt(ctxt, sKey, ptxt, skIdx); }

  virtual void skEncrypt(Ctxt& ctxt, const FHESecKey& sKey, const vector< ZZX >& ptxt, long skIdx=0) const override
    { genericSkEncrypt(ctxt, sKey, ptxt, skIdx); }


  virtual void skEncrypt(Ctxt& ctxt, const FHESecKey& sKey, const NewPlaintextArray& ptxt, long skIdx=0) const override
    { genericSkEncrypt(ctxt, sKey, ptxt, skIdx); }


  virtual void select(Ctxt& ctxt1, const Ctxt& ctxt2, const vector< long >& selector) const override
    { genericSelect(ctxt1, ctxt2, selector); }

  virtual void select(Ctxt& ctxt1, const Ctxt& ctxt2, const vector< ZZX >& selector) const override
    { genericSelect(ctxt1, ctxt2, selector); }


  virtual void select(Ctxt& ctxt1, const Ctxt& ctxt2, const NewPlaintextArray& selector) const override
    { genericSelect(ctxt1, ctxt2, selector); }

  virtual void buildLinPolyCoeffs(vector<ZZX>& C, const vector<ZZX>& L) const override;
>>>>>>> 012e1fd6

  /* the following are specialized methods, used to work over extension fields...they assume 
     the modulus context is already set
   */

  void encode(zzX& ptxt, const std::vector< RX >& array) const;
  void decode(std::vector< RX  >& array, const zzX& ptxt) const;

  void encode(NTL::ZZX& ptxt, const std::vector< RX >& array) const;
  void decode(std::vector< RX  >& array, const NTL::ZZX& ptxt) const;

  void encode(RX& ptxt, const std::vector< RX >& array) const;
  void decode(std::vector< RX  >& array, const RX& ptxt) const;

  // Choose random polynomial of the right degree, coeffs in GF2 or zz_p
  void random(std::vector< RX  >& array) const
  { 
    array.resize(size()); 
    for (long i=0; i<size(); i++) NTL::random(array[i], getDegree());
  }

  void decrypt(const Ctxt& ctxt, const FHESecKey& sKey, std::vector< RX >& ptxt) const
    { genericDecrypt(ctxt, sKey, ptxt); }

  virtual void buildLinPolyCoeffs(std::vector<RX>& C, const std::vector<RX>& L) const;


private:

  /* helper template methods, to avoid repetitive code */

  template<class T> 
  void genericEncode(NTL::ZZX& ptxt, const T& array) const
  {
    RBak bak; bak.save(); tab.restoreContext();

    std::vector< RX > array1;
    convert(array1, array);
    encode(ptxt, array1);
  }

  template<class T> 
  void genericEncode(zzX& ptxt, const T& array) const
  {
    RBak bak; bak.save(); tab.restoreContext();

    std::vector< RX > array1;
    convert(array1, array);
    encode(ptxt, array1);
  }

  template<class T>
  void genericDecode(T& array, const NTL::ZZX& ptxt) const
  {
    RBak bak; bak.save(); tab.restoreContext();

    std::vector< RX > array1;
    decode(array1, ptxt);
    convert(array, array1);
  }

  template<class T>
  void genericRandom(T& array) const // T is std::vector<long> or std::vector<ZZX>
  {
    RBak bak; bak.save(); tab.restoreContext(); // backup NTL modulus

    std::vector< RX > array1;    // RX is GF2X or zz_pX
    random(array1);         // choose random coefficients from GF2/zz_p
    convert(array, array1); // convert to type T (see NumbTh.h)
  }

  template<class T>
  void genericDecrypt(const Ctxt& ctxt, const FHESecKey& sKey, 
                      T& array) const
  {
    assert(&context == &ctxt.getContext());
    NTL::ZZX pp;
    sKey.Decrypt(pp, ctxt);
    decode(array, pp);
  }
};

//! A different derived class to be used for the approximate-numbers scheme
class EncryptedArrayCx : public EncryptedArrayBase {
  const FHEcontext& context;
  const PAlgebraModCx& alMod;

public:
  explicit EncryptedArrayCx(const FHEcontext& _context)
    : context(_context), alMod(context.alMod.getCx()) {}
  EncryptedArrayCx(const FHEcontext& _context, const PAlgebraModCx& _alMod)
    : context(_context), alMod(_alMod) {}

  // convertion between std::vectors of complex, real, and integers
  static void convert(std::vector<cx_double>& out,
                      const std::vector<double>& in) {
    resize(out,lsize(in));
    for (long i=0; i<lsize(in); i++) out[i] = in[i];
  }
  static void convert(std::vector<double>& out,
                      const std::vector<cx_double>& in) {
    resize(out,lsize(in));
    for (long i=0; i<lsize(in); i++) out[i] = in[i].real();
  }
  static void convert(std::vector<cx_double>& out,
                      const std::vector<long>& in) {
    resize(out,lsize(in));
    for (long i=0; i<lsize(in); i++) out[i] = in[i];
  }
  static void convert(std::vector<long>& out,
                      const std::vector<cx_double>& in) {
    resize(out,lsize(in));
    for (long i=0; i<lsize(in); i++) out[i] = std::round(in[i].real());
  }

  EncryptedArrayBase* clone() const override
  { return  new EncryptedArrayCx(*this); }

  PA_tag getTag() const override { return PA_cx_tag; }
  const FHEcontext& getContext() const override { return context; }
  const PAlgebra& getPAlgebra() const override { return alMod.getZMStar(); }
  const long getDegree() const override { return 2L; }

  void rotate(Ctxt& ctxt, long k) const override; 
  void shift(Ctxt& ctxt, long k) const override;
  void rotate1D(Ctxt& ctxt, long i, long k, bool dc=false) const override;
  void shift1D(Ctxt& ctxt, long i, long k) const override;

  const long getP2R() const override {return alMod.getPPowR();}

  void encode(zzX& ptxt, const std::vector<cx_double>& array, long precision) const;

  // The versions below use precision=0, where the encode/decode
  // error bound defaults to at most 2^{-alMod.getR()-1}
  void encode(zzX& ptxt, const std::vector<cx_double>& array) const override
  { encode(ptxt, array, /*use default precision*/0); }
  void encode(NTL::ZZX& ptxt, const std::vector<cx_double>& array) const override
  { zzX tmp; encode(tmp, array); ::convert(ptxt, tmp); }

  void encode(zzX& ptxt, const std::vector<double>& array) const override
  { std::vector<cx_double> v; convert(v,array); encode(ptxt, v); }
  void encode(NTL::ZZX& ptxt, const std::vector<double>& array) const override
  { zzX tmp; encode(tmp, array); ::convert(ptxt, tmp); }

  void encode(zzX& ptxt, const std::vector< long >& array) const override
  { std::vector<cx_double> v; convert(v,array); encode(ptxt, v); }
  void encode(NTL::ZZX& ptxt, const std::vector< long >& array) const override
  { zzX tmp; encode(tmp, array); ::convert(ptxt, tmp); }

  void encodeUnitSelector(zzX& ptxt, long i) const override {
    std::vector<cx_double> v(this->size(), cx_double(0.0));
    v.at(i) = cx_double(1.0, 0.0);
    encode(ptxt, v);
  }

  void decode(std::vector<cx_double>& array, const zzX& ptxt) const;
  void decode(std::vector<cx_double>& array, const NTL::ZZX& ptxt) const override
  { zzX tmp; ::convert(tmp, ptxt); decode(array, tmp); }
  void decode(std::vector<double>& array, const zzX& ptxt) const
  { std::vector<cx_double> v; decode(v, ptxt); convert(array, v); }
  void decode(std::vector<double>& array, const NTL::ZZX& ptxt) const override
  { std::vector<cx_double> v; decode(v, ptxt); convert(array, v); }

  void random(std::vector<cx_double>& array) const override;
  void random(std::vector<double>& array) const override
  { std::vector<cx_double> v; random(v); convert(array, v); }
  void random(std::vector<long>& array) const override
  { std::vector<cx_double> v; random(v); convert(array, v); }

  void decrypt(const Ctxt& ctxt,
               const FHESecKey& sKey, std::vector<cx_double>& ptxt) const override {
    assert(&getContext() == &ctxt.getContext());
    NTL::ZZX pp;
    sKey.Decrypt(pp, ctxt);
    decode(ptxt, pp);
  }
  void decrypt(const Ctxt& ctxt,
               const FHESecKey& sKey, std::vector<double>& ptxt) const override
  { std::vector<cx_double> v; decrypt(ctxt,sKey,v); convert(ptxt,v); }
};


// plaintextAutomorph: Compute b(X) = a(X^k) mod Phi_m(X).
template <class RX, class RXModulus>
void plaintextAutomorph(RX& bb, const RX& a, long k, long m, const RXModulus& PhimX)
{
  // compute b(X) = a(X^k) mod (X^m-1)
  if (k == 1 || deg(a) <= 0) {
    bb = a;
    return;
  }

  RX b;
  b.SetLength(m);
  NTL::mulmod_precon_t precon = NTL::PrepMulModPrecon(k, m);
  for (long j = 0; j <= deg(a); j++) 
    b[NTL::MulModPrecon(j, k, m, precon)] = a[j]; // b[j*k mod m] = a[j]
  b.normalize();

  rem(bb, b, PhimX); // reduce modulo the m'th cyclotomic
}

// same as above, but k = g_i^j mod m.
// also works with i == ea.getPalgebra().numOfGens(),
// which means Frobenius

template<class RX, class type>
void plaintextAutomorph(RX& b, const RX& a, long i, long j, 
                        const EncryptedArrayDerived<type>& ea)
{
  const PAlgebra& zMStar = ea.getPAlgebra();
  const auto& F = ea.getTab().getPhimXMod();
  long k = zMStar.genToPow(i, j);
  long m = zMStar.getM();
  plaintextAutomorph(b, a, k, m, F);
}


//! @brief A "factory" for building EncryptedArrays
EncryptedArrayBase*
buildEncryptedArray(const FHEcontext& context, const PAlgebraMod& alMod,
                    const NTL::ZZX& G=NTL::ZZX::zero());

//! @class EncryptedArray
//! @brief A simple wrapper for a smart pointer to an EncryptedArrayBase.
//! This is the interface that higher-level code should use
class EncryptedArray {
private:
  const PAlgebraMod& alMod;
  cloned_ptr<EncryptedArrayBase> rep;

public:

  //! constructor: G defaults to the monomial X, PAlgebraMod from context
  EncryptedArray(const FHEcontext& context, const NTL::ZZX& G = NTL::ZZX(1, 1))
    : alMod(context.alMod), rep(buildEncryptedArray(context,context.alMod,G))
  { }
  //! constructor: G defaults to F0, PAlgebraMod explicitly given
  EncryptedArray(const FHEcontext& context, const PAlgebraMod& _alMod)
    : alMod(_alMod), rep(buildEncryptedArray(context,_alMod))
  { }

  // copy constructor: 

  EncryptedArray& operator=(const EncryptedArray& other) {
    if (this == &other) return *this;
    assert(&alMod== &other.alMod);
    rep = other.rep;
    return *this;
  }

  //! @brief downcast operator
  //! example: const EncryptedArrayDerived<PA_GF2>& rep = ea.getDerived(PA_GF2());
  template<class type> 
  const EncryptedArrayDerived<type>& getDerived(type) const
  { return dynamic_cast< const EncryptedArrayDerived<type>& >( *rep ); }


  ///@{
  //! @name Direct access to EncryptedArrayBase methods

  PA_tag getTag() const { return rep->getTag(); }

  template<template <class> class T, class... Args>
  void dispatch(Args&&... args) const
  {
    switch (getTag()) {
      case PA_GF2_tag: {
        const EncryptedArrayDerived<PA_GF2> *p = 
          static_cast< const EncryptedArrayDerived<PA_GF2> *>(rep.get_ptr());
        p->dispatch<T>(std::forward<Args>(args)...);
        break;
      }
      case PA_zz_p_tag: {
        const EncryptedArrayDerived<PA_zz_p> *p = 
          static_cast< const EncryptedArrayDerived<PA_zz_p> *>(rep.get_ptr());
        p->dispatch<T>(std::forward<Args>(args)...);
        break;
      }
      default: NTL::TerminalError("bad tag"); 
    }
  }



  const FHEcontext& getContext() const { return rep->getContext(); }
  const PAlgebraMod& getAlMod() const { return alMod; }
  const PAlgebra& getPAlgebra() const { return rep->getPAlgebra(); }
  const long getDegree() const { return rep->getDegree(); }
  void rotate(Ctxt& ctxt, long k) const { rep->rotate(ctxt, k); }
  void shift(Ctxt& ctxt, long k) const { rep->shift(ctxt, k); }
  void rotate1D(Ctxt& ctxt, long i, long k, bool dc=false) const { rep->rotate1D(ctxt, i, k, dc); }
  void shift1D(Ctxt& ctxt, long i, long k) const { rep->shift1D(ctxt, i, k); }

  template<class PTXT, class ARRAY>
  void encode(PTXT& ptxt, const ARRAY& array) const 
    { rep->encode(ptxt, array); }

  void encodeUnitSelector(zzX& ptxt, long i) const
    { rep->encodeUnitSelector(ptxt, i); }

  template<class PTXT, class ARRAY>
  void decode(ARRAY& array, const PTXT& ptxt) const 
    { rep->decode(array, ptxt); }

  template<class T>
  void random(std::vector< T >& array) const
    { rep->random(array); }

  template<class T>
  void encrypt(Ctxt& ctxt, const FHEPubKey& pKey, const T& ptxt) const 
    { rep->encrypt(ctxt, pKey, ptxt); }

  template<class T>
  void decrypt(const Ctxt& ctxt, const FHESecKey& sKey, T& ptxt) const 
    { rep->decrypt(ctxt, sKey, ptxt); }

  void buildLinPolyCoeffs(std::vector<NTL::ZZX>& C, const std::vector<NTL::ZZX>& L) const
    { rep->buildLinPolyCoeffs(C, L); }

  void restoreContext() const { rep->restoreContext(); }
  void restoreContextForG() const { rep->restoreContextForG(); }

  long size() const { return rep->size(); } 
  long dimension() const { return rep->dimension(); }
  long sizeOfDimension(long i) const { return rep->sizeOfDimension(i); }
  long nativeDimension(long i) const {return rep->nativeDimension(i); }
  long coordinate(long i, long k) const { return rep->coordinate(i, k); }
  long addCoord(long i, long k, long offset) const { return rep->addCoord(i, k, offset); }


  //! @brief rotate an array by offset in the i'th dimension
  //! (output should not alias input)
  template<class U> void rotate1D(std::vector<U>& out, const std::vector<U>& in,
                                  long i, long offset) const {
    rep->rotate1D(out, in, i, offset);
  }
  ///@}
};



// NewPlaintaxtArray


class NewPlaintextArrayBase { // purely abstract interface
public:
  virtual ~NewPlaintextArrayBase() {}
  virtual void print(std::ostream& s) const = 0;

};


template<class type> class NewPlaintextArrayDerived : public NewPlaintextArrayBase {
public:
  PA_INJECT(type)

  std::vector< RX > data;

  virtual void print(std::ostream& s) const { s << data; }

};


class NewPlaintextArray {
private:

  NTL::CloneablePtr<NewPlaintextArrayBase> rep;

  template<class type>
  class ConstructorImpl {
  public:
    PA_INJECT(type)

    static void apply(const EncryptedArrayDerived<type>& ea, NewPlaintextArray& pa)
    {
      NTL::CloneablePtr< NewPlaintextArrayDerived<type> > ptr =
         NTL::MakeCloneable< NewPlaintextArrayDerived<type> >();
      ptr->data.resize(ea.size());
      pa.rep = ptr;
    }
  };

public:
  
  NewPlaintextArray(const EncryptedArray& ea)  
    { ea.dispatch<ConstructorImpl>(*this); }

  NewPlaintextArray(const NewPlaintextArray& other) : rep(other.rep.clone()) { }
  NewPlaintextArray& operator=(const NewPlaintextArray& other) 
    { rep = other.rep.clone(); return *this; }

  template<class type>
    std::vector<typename type::RX>& getData() 
    { return (dynamic_cast< NewPlaintextArrayDerived<type>& >(*rep)).data; }


  template<class type>
    const std::vector<typename type::RX>& getData() const
    { return (dynamic_cast< NewPlaintextArrayDerived<type>& >(*rep)).data; }


  void print(std::ostream& s) const { rep->print(s); }

};

inline 
std::ostream& operator<<(std::ostream& s, const NewPlaintextArray& pa)
{  pa.print(s); return s; }


void rotate(const EncryptedArray& ea, NewPlaintextArray& pa, long k);
void shift(const EncryptedArray& ea, NewPlaintextArray& pa, long k);

void encode(const EncryptedArray& ea, NewPlaintextArray& pa, const std::vector<long>& array);
void encode(const EncryptedArray& ea, NewPlaintextArray& pa, const std::vector<NTL::ZZX>& array);
void encode(const EncryptedArray& ea, NewPlaintextArray& pa, long val);
void encode(const EncryptedArray& ea, NewPlaintextArray& pa, const NTL::ZZX& val);

void random(const EncryptedArray& ea, NewPlaintextArray& pa);

void decode(const EncryptedArray& ea, std::vector<long>& array, const NewPlaintextArray& pa);
void decode(const EncryptedArray& ea, std::vector<NTL::ZZX>& array, const NewPlaintextArray& pa);

bool equals(const EncryptedArray& ea, const NewPlaintextArray& pa, const NewPlaintextArray& other);
bool equals(const EncryptedArray& ea, const NewPlaintextArray& pa, const std::vector<long>& other);
bool equals(const EncryptedArray& ea, const NewPlaintextArray& pa, const std::vector<NTL::ZZX>& other);

void add(const EncryptedArray& ea, NewPlaintextArray& pa, const NewPlaintextArray& other);
void sub(const EncryptedArray& ea, NewPlaintextArray& pa, const NewPlaintextArray& other);
void mul(const EncryptedArray& ea, NewPlaintextArray& pa, const NewPlaintextArray& other);
void negate(const EncryptedArray& ea, NewPlaintextArray& pa);


void frobeniusAutomorph(const EncryptedArray& ea, NewPlaintextArray& pa, long j);
void frobeniusAutomorph(const EncryptedArray& ea, NewPlaintextArray& pa, const NTL::Vec<long>& vec);

void applyPerm(const EncryptedArray& ea, NewPlaintextArray& pa, const NTL::Vec<long>& pi);

void power(const EncryptedArray& ea, NewPlaintextArray& pa, long e);




// Following are functions for performing "higher level"
// operations on "encrypted arrays".  There is really no
// reason for these to be members of the EncryptedArray class,
// so they are just declared as separate functions.

//! @brief A ctxt that encrypts \f$(x_1, ..., x_n)\f$ is replaced by an
//! encryption of \f$(y_1, ..., y_n)\f$, where \f$y_i = sum_{j\le i} x_j\f$.
void runningSums(const EncryptedArray& ea, Ctxt& ctxt);
// The implementation uses O(log n) shift operations.


//! @brief A ctxt that encrypts \f$(x_1, ..., x_n)\f$ is replaced by an
//! encryption of \f$(y, ..., y)\$, where \f$y = sum_{j=1}^n x_j.\f$
void totalSums(const EncryptedArray& ea, Ctxt& ctxt);


//! @brief Map all non-zero slots to 1, leaving zero slots as zero.
//! Assumes that r=1, and that all the slots contain elements from GF(p^d).
void mapTo01(const EncryptedArray& ea, Ctxt& ctxt);
// Implemented in eqtesting.cpp. We compute
//             x^{p^d-1} = x^{(1+p+...+p^{d-1})*(p-1)}
// by setting y=x^{p-1} and then outputting y * y^p * ... * y^{p^{d-1}},
// with exponentiation to powers of p done via Frobenius.


//! @brief (only for p=2, r=1), test if prefixes of bits in slots are all zero.
//! Set slot j of res[i] to 0 if bits 0..i of j'th slot in ctxt are all zero,
//! else sets slot j of res[i] to 1.
//! It is assumed that res and the res[i]'s are initialized by the caller.
void incrementalZeroTest(Ctxt* res[], const EncryptedArray& ea,
			 const Ctxt& ctxt, long n);
// Complexity: O(d + n log d) smart automorphisms
//             O(n d) 

/*************** End linear transformation functions ****************/
/********************************************************************/

///@{
/**
 * @name Apply linearized polynomials to a ciphertext.
 *
 * Example usage: The map L selects just the even coefficients
 * \code
 *     long d = ea.getDegree();
 *     std::vector<ZZX> L(d);
 *     for (long j = 0; j < d; j++)
 *       if (j % 2 == 0) L[j] = ZZX(j, 1);
 *
 *     std::vector<ZZX> C;
 *     ea.buildLinPolyCoeffs(C, L); 
 *     applyLinPoly1(ea, ctxt, C);
 * \endcode
 */

//! @brief Apply the same linear transformation to all the slots
//! @param C is the output of ea.buildLinPolyCoeffs;
void applyLinPoly1(const EncryptedArray& ea, Ctxt& ctxt, const std::vector<NTL::ZZX>& C);

//! @brief Apply different transformations to different slots
//! @param Cvec is a std::vector of length ea.size(), each entry of which
//!        is the output of ea.buildLinPolyCoeffs; 
void applyLinPolyMany(const EncryptedArray& ea, Ctxt& ctxt, 
                      const std::vector< std::vector<NTL::ZZX> >& Cvec);

//! @brief a low-level variant:
//! @param encodedCoeffs has all the linPoly coeffs encoded  in slots;
//!        different transformations can be encoded in different slots
template<class P>  // P can be ZZX or DoubleCRT
void applyLinPolyLL(Ctxt& ctxt, const std::vector<P>& encodedC, long d);
///@}

#endif /* ifdef _EncryptedArray_H_ */<|MERGE_RESOLUTION|>--- conflicted
+++ resolved
@@ -46,9 +46,6 @@
     long d = ea.getDegree(); \
     const std::vector<RX>& data = pa.getData<type>(); \
     RBak bak; bak.save(); tab.restoreContext(); \
-
-
-
 
 
 
@@ -358,101 +355,50 @@
   virtual const long getDegree() const override { return mappingData.getDegG(); }
   const PAlgebraModDerived<type>& getTab() const { return tab; }
 
-<<<<<<< HEAD
   const long getP2R() const override {return getTab().getPPowR();}
 
-  virtual void rotate(Ctxt& ctxt, long k) const;
-  virtual void shift(Ctxt& ctxt, long k) const;
-  virtual void rotate1D(Ctxt& ctxt, long i, long k, bool dc=false) const;
-=======
   virtual void rotate(Ctxt& ctxt, long k) const override;
   virtual void shift(Ctxt& ctxt, long k) const override;
   virtual void rotate1D(Ctxt& ctxt, long i, long k, bool dc=false) const override;
->>>>>>> 012e1fd6
+
   template<class U> void // avoid this being "hidden" by other rotate1D's
     rotate1D(std::vector<U>& out, const std::vector<U>& in, long i, long offset) const
     { EncryptedArrayBase::rotate1D(out, in, i, offset); }
   virtual void shift1D(Ctxt& ctxt, long i, long k) const override;
 
-<<<<<<< HEAD
-  virtual void encode(NTL::ZZX& ptxt, const std::vector< long >& array) const
+  virtual void encode(NTL::ZZX& ptxt, const std::vector< long >& array) const override
     { genericEncode(ptxt, array);  }
 
-  virtual void encode(zzX& ptxt, const std::vector< long >& array) const
+  virtual void encode(zzX& ptxt, const std::vector< long >& array) const override
     { genericEncode(ptxt, array);  }
 
-  virtual void encode(NTL::ZZX& ptxt, const std::vector< NTL::ZZX >& array) const
+  virtual void encode(NTL::ZZX& ptxt, const std::vector< NTL::ZZX >& array) const override
     {  genericEncode(ptxt, array); }
 
-  virtual void encode(zzX& ptxt, const std::vector< zzX >& array) const
+  virtual void encode(zzX& ptxt, const std::vector< zzX >& array) const override
     {  genericEncode(ptxt, array); }
 
-  virtual void encode(NTL::ZZX& ptxt, const NewPlaintextArray& array) const;
-  virtual void encode(zzX& ptxt, const NewPlaintextArray& array) const;
-
-  virtual void encodeUnitSelector(zzX& ptxt, long i) const;
-
-  virtual void decode(std::vector< long  >& array, const NTL::ZZX& ptxt) const
+  virtual void encode(NTL::ZZX& ptxt, const NewPlaintextArray& array) const override;
+  virtual void encode(zzX& ptxt, const NewPlaintextArray& array) const override;
+
+  virtual void encodeUnitSelector(zzX& ptxt, long i) const; // this is not an override
+
+  virtual void decode(std::vector< long  >& array, const NTL::ZZX& ptxt) const override
     { genericDecode(array, ptxt); }
 
-  virtual void decode(std::vector< NTL::ZZX  >& array, const NTL::ZZX& ptxt) const
+  virtual void decode(std::vector< NTL::ZZX  >& array, const NTL::ZZX& ptxt) const override
     { genericDecode(array, ptxt); }
 
-  virtual void decode(NewPlaintextArray& array, const NTL::ZZX& ptxt) const;
-  virtual void decode(NewPlaintextArray& array, const zzX& ptxt) const;
-
-  virtual void random(std::vector< long  >& array) const
+  virtual void decode(NewPlaintextArray& array, const NTL::ZZX& ptxt) const override;
+  virtual void decode(NewPlaintextArray& array, const zzX& ptxt) const; // this is not an override
+
+  virtual void random(std::vector< long  >& array) const override
     { genericRandom(array); } // choose at random and convert to std::vector<long>
 
-  virtual void random(std::vector< NTL::ZZX  >& array) const
+  virtual void random(std::vector< NTL::ZZX  >& array) const override
     { genericRandom(array); } // choose at random and convert to std::vector<ZZX>
 
   virtual void decrypt(const Ctxt& ctxt, const FHESecKey& sKey, std::vector< long >& ptxt) const
-=======
-  virtual void encode(ZZX& ptxt, const vector< long >& array) const override
-    { genericEncode(ptxt, array);  }
-
-  virtual void encode(zzX& ptxt, const vector< long >& array) const override   
-    { genericEncode(ptxt, array);  }
-
-  virtual void encode(ZZX& ptxt, const vector< ZZX >& array) const override
-    {  genericEncode(ptxt, array); }
-
-  virtual void encode(zzX& ptxt, const vector< zzX >& array) const override
-    {  genericEncode(ptxt, array); }
-
-  virtual void encode(ZZX& ptxt, const NewPlaintextArray& array) const override;
-  virtual void encode(zzX& ptxt, const NewPlaintextArray& array) const override;
-
-  virtual void encodeUnitSelector(zzX& ptxt, long i) const; // this is not an override
-  virtual void encodeUnitSelector(ZZX& ptxt, long i) const override;
-
-  virtual void decode(vector< long  >& array, const ZZX& ptxt) const override
-    { genericDecode(array, ptxt); }
-
-  virtual void decode(vector< ZZX  >& array, const ZZX& ptxt) const override
-    { genericDecode(array, ptxt); }
-
-  virtual void decode(NewPlaintextArray& array, const ZZX& ptxt) const override;
-  virtual void decode(NewPlaintextArray& array, const zzX& ptxt) const; // this is not an override
-
-  virtual void random(vector< long  >& array) const override
-    { genericRandom(array); } // choose at random and convert to vector<long>
-
-  virtual void random(vector< ZZX  >& array) const override
-    { genericRandom(array); } // choose at random and convert to vector<ZZX>
-
-  virtual void encrypt(Ctxt& ctxt, const FHEPubKey& pKey, const vector< long >& ptxt) const override
-    { genericEncrypt(ctxt, pKey, ptxt); }
-
-  virtual void encrypt(Ctxt& ctxt, const FHEPubKey& pKey, const vector< ZZX >& ptxt) const override
-    { genericEncrypt(ctxt, pKey, ptxt); }
-
-  virtual void encrypt(Ctxt& ctxt, const FHEPubKey& pKey, const NewPlaintextArray& ptxt) const override
-    { genericEncrypt(ctxt, pKey, ptxt); }
-
-  virtual void decrypt(const Ctxt& ctxt, const FHESecKey& sKey, vector< long >& ptxt) const override
->>>>>>> 012e1fd6
     { genericDecrypt(ctxt, sKey, ptxt);
       if (ctxt.getPtxtSpace()<getP2R()) {
 	for (long i=0; i<(long)ptxt.size(); i++)
@@ -460,11 +406,7 @@
       }
     }
 
-<<<<<<< HEAD
-  virtual void decrypt(const Ctxt& ctxt, const FHESecKey& sKey, std::vector< NTL::ZZX >& ptxt) const
-=======
-  virtual void decrypt(const Ctxt& ctxt, const FHESecKey& sKey, vector< ZZX >& ptxt) const override
->>>>>>> 012e1fd6
+  virtual void decrypt(const Ctxt& ctxt, const FHESecKey& sKey, std::vector< NTL::ZZX >& ptxt) const override
     { genericDecrypt(ctxt, sKey, ptxt);
       if (ctxt.getPtxtSpace()<getP2R()) {
 	for (long i=0; i<(long)ptxt.size(); i++)
@@ -478,32 +420,7 @@
     // FIXME: Redudc mod the ciphertext plaintext space as above
     }
 
-<<<<<<< HEAD
-  virtual void buildLinPolyCoeffs(std::vector<NTL::ZZX>& C, const std::vector<NTL::ZZX>& L) const;
-=======
-  virtual void skEncrypt(Ctxt& ctxt, const FHESecKey& sKey, const vector< long >& ptxt, long skIdx=0) const override
-    { genericSkEncrypt(ctxt, sKey, ptxt, skIdx); }
-
-  virtual void skEncrypt(Ctxt& ctxt, const FHESecKey& sKey, const vector< ZZX >& ptxt, long skIdx=0) const override
-    { genericSkEncrypt(ctxt, sKey, ptxt, skIdx); }
-
-
-  virtual void skEncrypt(Ctxt& ctxt, const FHESecKey& sKey, const NewPlaintextArray& ptxt, long skIdx=0) const override
-    { genericSkEncrypt(ctxt, sKey, ptxt, skIdx); }
-
-
-  virtual void select(Ctxt& ctxt1, const Ctxt& ctxt2, const vector< long >& selector) const override
-    { genericSelect(ctxt1, ctxt2, selector); }
-
-  virtual void select(Ctxt& ctxt1, const Ctxt& ctxt2, const vector< ZZX >& selector) const override
-    { genericSelect(ctxt1, ctxt2, selector); }
-
-
-  virtual void select(Ctxt& ctxt1, const Ctxt& ctxt2, const NewPlaintextArray& selector) const override
-    { genericSelect(ctxt1, ctxt2, selector); }
-
-  virtual void buildLinPolyCoeffs(vector<ZZX>& C, const vector<ZZX>& L) const override;
->>>>>>> 012e1fd6
+  virtual void buildLinPolyCoeffs(std::vector<NTL::ZZX>& C, const std::vector<NTL::ZZX>& L) const override;
 
   /* the following are specialized methods, used to work over extension fields...they assume 
      the modulus context is already set
