/* Copyright (C) 2012-2017 IBM Corp.
 * This program is Licensed under the Apache License, Version 2.0
 * (the "License"); you may not use this file except in compliance
 * with the License. You may obtain a copy of the License at
 *   http://www.apache.org/licenses/LICENSE-2.0
 * Unless required by applicable law or agreed to in writing, software
 * distributed under the License is distributed on an "AS IS" BASIS,
 * WITHOUT WARRANTIES OR CONDITIONS OF ANY KIND, either express or implied.
 * See the License for the specific language governing permissions and
 * limitations under the License. See accompanying LICENSE file.
 */
#ifndef _Ctxt_H_
#define _Ctxt_H_
/**
 * @file Ctxt.h
 * @brief Declerations of a BGV-type cipehrtext and key-switching matrices
 *
 * A ciphertext is a std::vector of "ciphertext parts", each part consists of
 * a polynomial (element of polynomial ring R_Q) and a "handle" describing
 * the secret-key polynomial that this part multiplies during decryption.
 * For example:
 * + A "canonical" ciphertext has two parts, the first part multiplies 1
 *   and the second multiplies the "base" secret key s.
 * + When you multiply two canonical ciphertexts you get a 3-part
 *   ciphertext, with parts corresponding to 1, s, and s^2.
 * + When you apply automorphism X->X^t to a generic ciphertext, then
 *   - the part corresponding to 1 still remains wrt 1
 *   - every other part corresponding to some s' will now be corresponding
 *     to the polynomial s'(X^t) mod Phi_m(X)
 *
 * This type of representation lets you in principle add ciphertexts that
 * are defined with respect to different keys:
 * + For parts of the two cipehrtexts that point to the same secret-key
 *   polynomial, you just add the two Double-CRT polynomials
 * + Parts in one ciphertext that do not have counter-part in the other
 *   cipehrtext will just be included in the result intact.
 * For example, you have the ciphertexts
 *    C1 = (a relative to 1, b relative to s)
 *    C2 = (u relative to 1, v relative to s(X^3))
 * Then their sum will be
 *    C1+C2 = (a+u relative to 1, b relative to s, v relative to s(X^3))
 *
 * Similarly, in principle you can also multiply arbitrary cipehrtexts, even
 * ones that are defined with respect to different keys, and the result will
 * be defined with respect to the tensor product of the two keys. 
 *
 * The current implementation is more restrictive, however. It requires that
 * a ciphertext has one part wrt 1, that for every r>=1 there is at most one
 * part wrt to s^r(X^t) (for some t), and that the r's are consecutive. For
 * example you cannot have parts wrt (1,s,s^3) without having a part wrt s^2.
 *
 * It follows that you can only add/multiply ciphertexts if one of the two
 * lists of handles is a prefix of the other. For example, one can add a
 * ciphertext wrt (1,s(X^2)) to another wrt (1,s(X^2),s^2(X^2)), but not
 * to another ciphertext wrt (1,s).
 **/
#include "DoubleCRT.h"

class KeySwitch;
class FHEPubKey;
class FHESecKey;

/**
 * @class SKHandle
 * @brief A handle, describing the secret-key element that "matches" a part, of the form s^r(X^t).
 **/
class SKHandle {
  long powerOfS, powerOfX, secretKeyID;

public:
  friend class Ctxt;

  SKHandle(long newPowerOfS=0, long newPowerOfX=1, long newSecretKeyID=0)  
  {
    powerOfS = newPowerOfS;
    powerOfX = newPowerOfX;
    secretKeyID = newSecretKeyID;
  }

  //! @brief Set powerOfS=powerOfX=1
  void setBase(long newSecretKeyID=-1) 
  {
    powerOfS = 1;
    powerOfX = 1;
    if (newSecretKeyID >= 0) secretKeyID = newSecretKeyID;
  }
 
  //! @brief Is powerOfS==powerOfX==1?
  bool isBase(long ofKeyID=0) const
  {
    // If ofKeyID<0, only check that this is base of some key,
    // otherwise check that this is base of the given key
    return powerOfS == 1 && powerOfX == 1 && 
      (ofKeyID<0 || secretKeyID == ofKeyID);
  }

  //! @brief Set powerOfS=0, powerOfX=1
  void setOne(long newSecretKeyID=-1) 
  {
    powerOfS = 0;
    powerOfX = 1;
    if (newSecretKeyID >= 0) secretKeyID = newSecretKeyID;
  }

  //! @brief Is powerOfS==0?
  bool isOne() const
  {
    return powerOfS == 0;
  }

  bool operator==(const SKHandle& other) const
  {
    if (powerOfS==0 && other.powerOfS==0) return true;
    return powerOfS==other.powerOfS &&
	   powerOfX==other.powerOfX &&
           secretKeyID==other.secretKeyID;
  }

  bool operator!=(const SKHandle& other) const {return !(*this==other);}

  /* access functions */

  long getPowerOfS() const { return powerOfS; }
  long getPowerOfX() const { return powerOfX; }
  long getSecretKeyID() const { return secretKeyID; }

  /**
   * @brief Computes the "product" of two handles.
   *
   * The key-ID's and powers of X must match, else an error state arises,
   * which is represented using a key-ID of -1 and returning false. Also,
   * note that inputs may alias outputs.
   * 
   * To detremine if the resulting handle canbe re-liearized using
   * some key-switchingmatrices from the public key, use the method
   * pubKey.haveKeySWmatrix(handle,handle.secretKeyID), from the class
   * FHEPubKey in FHE.h
  */
  bool mul(const SKHandle& a, const SKHandle& b) 
  {
    // If either of the inputs is one, the output equals to the other input
    if (a.isOne()) {
      *this = b;
      return (b.secretKeyID >= 0);
    }
    if (b.isOne()) {
      *this = a;
      return (a.secretKeyID >= 0);
    }

    if (a.secretKeyID == -1 || b.secretKeyID == -1) {
      secretKeyID = -1; // -1 will be used to indicate an "error state"
      return false;
    }

    if (a.secretKeyID != b.secretKeyID) {
      secretKeyID = -1; 
      return false;
    }

    if (a.powerOfX != b.powerOfX) {
      secretKeyID = -1;
      return false;
    }

    secretKeyID = a.secretKeyID;
    powerOfX = a.powerOfX;
    powerOfS = a.powerOfS + b.powerOfS;
    return true;
  }

  friend std::istream& operator>>(std::istream& s, SKHandle& handle);

  // Raw IO
  void read(std::istream& str);
  void write(std::ostream& str) const;

};
inline std::ostream& operator<<(std::ostream& s, const SKHandle& handle)
{
  return s << "[" << handle.getPowerOfS()    << " " << handle.getPowerOfX()
	   << " " << handle.getSecretKeyID() << "]";
}

/**
 * @class CtxtPart
 * @brief One entry in a ciphertext std::vector
 * 
 * A cipehrtext part consists of a polynomial (element of the ring R_Q)
 * and a handle to the corresponding secret-key polynomial.
 **/
class CtxtPart: public DoubleCRT {
public:
  //! @brief The handle is a public data member
  SKHandle skHandle; // The secret-key polynomial corresponding to this part

  bool operator==(const CtxtPart& other) const;
  bool operator!=(const CtxtPart& other) const {return !(*this==other);}

  // Copy constructor from the base class

  explicit
  CtxtPart(const FHEcontext& _context): DoubleCRT(_context)
  { skHandle.setOne(); }

  CtxtPart(const FHEcontext& _context, const IndexSet& s): 
    DoubleCRT(_context,s) { skHandle.setOne(); }

  CtxtPart(const FHEcontext& _context, const IndexSet& s, 
	   const SKHandle& otherHandle): 
    DoubleCRT(_context,s), skHandle(otherHandle) {}

  explicit
  CtxtPart(const DoubleCRT& other): DoubleCRT(other) { skHandle.setOne(); }

  CtxtPart(const DoubleCRT& other, const SKHandle& otherHandle): 
    DoubleCRT(other), skHandle(otherHandle) {}

  void read(std::istream& str); 
  void write(std::ostream& str);

};
std::istream& operator>>(std::istream& s, CtxtPart& p);
std::ostream& operator<<(std::ostream& s, const CtxtPart& p);

//! \cond FALSE (make doxygen ignore this code)
struct ZeroCtxtLike_type {}; // used to select a constructor
const ZeroCtxtLike_type ZeroCtxtLike = ZeroCtxtLike_type();
//! \endcond

/**
 * @class Ctxt
 * @brief A Ctxt object holds a single cipehrtext
 *
 * The class Ctxt includes a std::vector<CtxtPart>: For a Ctxt c, c[i] is the i'th
 * ciphertext part, which can be used also as a DoubleCRT object (since
 * CtxtPart is derived from DoubleCRT). By convention, c[0], the first
 * CtxtPart object in the std::vector, has skHndl that points to 1 (i.e., it
 * is just added in upon decryption, without being multiplied by anything).
 * We maintain the invariance that all the parts of a ciphertext are defined
 * relative to the same set of primes.
 *
 * A ciphertext contains also pointers to the general parameters of this
 * FHE instance and the public key, and an estimate of the noise variance.
 * The noise variance is determined by the norm of the canonical embedding
 * of the noise polynomials, namely their evaluations in roots of the ring
 * polynomial (which are the complex primitive roots of unity). We consider
 * each such evaluation point as a random variable, and estimate the variances
 * of these variables. This estimate is heuristic, assuming that various
 * quantities "behave like independent random variables".
 * The variance is added on addition, multiplied on multiplications, remains
 * unchanged for automorphism, and is roughly scaled down by mod-switching
 * with some added factor, and similarly scaled up by key-switching with some
 * added factor. The noiseVar data member of the class keeps the esitmated
 * variance.
 **/
class Ctxt {
  friend class FHEPubKey;
  friend class FHESecKey;
  friend class BasicAutomorphPrecon;

  const FHEcontext& context; // points to the parameters of this FHE instance
  const FHEPubKey& pubKey;   // points to the public encryption key;
  std::vector<CtxtPart> parts;    // the ciphertexe parts
  IndexSet primeSet; // the primes relative to which the parts are defined
  long ptxtSpace;    // plaintext space for this ciphertext (either p or p^r)
  NTL::xdouble noiseVar;  // estimating the noise variance in this ciphertext
  long highWaterMark;// keep track of number of multiplications
  long intFactor;    // an integer factor to multiply by on decryption (for BGV)
  NTL::xdouble ratFactor; // rational factor to divide on decryption (for CKKS)

  // Create a tensor product of c1,c2. It is assumed that *this,c1,c2
  // are defined relative to the same set of primes and plaintext space,
  // and that *this DOES NOT point to the same object as c1,c2
  void tensorProduct(const Ctxt& c1, const Ctxt& c2);

  // Add/subtract a ciphertext part to/from a ciphertext. These are private
  // methods, they cannot update the noiseVar estimate so they must be called
  // from a procedure that will eventually update that estimate.
  Ctxt& operator-=(const CtxtPart& part) { subPart(part); return *this; }
  Ctxt& operator+=(const CtxtPart& part) { addPart(part); return *this; }

  // Procedureal versions with additional parameter
  void subPart(const CtxtPart& part, bool matchPrimeSet=false)
  { subPart(part, part.skHandle, matchPrimeSet); }
  void addPart(const CtxtPart& part, bool matchPrimeSet=false)
  { addPart(part, part.skHandle, matchPrimeSet); }

  void subPart(const DoubleCRT& part, 
	       const SKHandle& handle, bool matchPrimeSet=false) 
  { addPart(part, handle, matchPrimeSet, true); }
  void addPart(const DoubleCRT& part, const SKHandle& handle, 
	       bool matchPrimeSet=false, bool negative=false);

  // Takes as arguments a ciphertext-part p relative to s' and a key-switching
  // matrix W = W[s'->s], use W to switch p relative to (1,s), and add the
  // result to *this.
  void keySwitchPart(const CtxtPart& p, const KeySwitch& W);

  // interenal procedure used in key-swtching
  void keySwitchDigits(const KeySwitch& W, std::vector<DoubleCRT>& digits);

  long getPartIndexByHandle(const SKHandle& hanle) const {
    for (size_t i=0; i<parts.size(); i++) 
      if (parts[i].skHandle==hanle) return i;
    return -1;
  }

  // Sanity-check: Check that prime-set is "valid", i.e. that it 
  // contains either all the special primes or none of them
  bool verifyPrimeSet() const;

  // A private assignment method that does not check equality of context or
  // public key, this is needed when we copy the pubEncrKey member between
  // different public keys.
  Ctxt& privateAssign(const Ctxt& other);
 
public:
  //__attribute__((deprecated))
  explicit
  Ctxt(const FHEPubKey& newPubKey, long newPtxtSpace=0); // constructor

  Ctxt(ZeroCtxtLike_type, const Ctxt& ctxt); 
    // constructs a zero ciphertext with same public key and 
    // plaintext space as ctxt

  //! Dummy encryption, just encodes the plaintext in a Ctxt object
  void DummyEncrypt(const NTL::ZZX& ptxt, double size=-1.0);

  Ctxt& operator=(const Ctxt& other) {  // public assignment operator
    assert(&context == &other.context);
    assert (&pubKey == &other.pubKey);
    return privateAssign(other);
  }

  bool operator==(const Ctxt& other) const { return equalsTo(other); }
  bool operator!=(const Ctxt& other) const { return !equalsTo(other); }

  // a procedural variant with an additional parameter
  bool equalsTo(const Ctxt& other, bool comparePkeys=true) const;

  // Encryption and decryption are done by the friends FHE[Pub|Sec]Key

  //! @name Ciphertext arithmetic
  ///@{
  void negate();

 // Add/subtract aonther ciphertext
  Ctxt& operator+=(const Ctxt& other) { addCtxt(other); return *this; }
  Ctxt& operator-=(const Ctxt& other) { addCtxt(other,true); return *this; }
  void addCtxt(const Ctxt& other, bool negative=false);

  Ctxt& operator*=(const Ctxt& other); // Multiply by aonther ciphertext
  void automorph(long k); // Apply automorphism F(X) -> F(X^k) (gcd(k,m)=1)
  Ctxt& operator>>=(long k) { automorph(k); return *this; }

  //! @brief automorphism with re-lienarization
  void smartAutomorph(long k);
  // Apply F(X)->F(X^k) followed by re-liearization. The automorphism is
  // possibly evaluated via a sequence of steps, to ensure that we can
  // re-linearize the result of every step.


  //! @brief applies the automorphsim p^j using smartAutomorphism
  void frobeniusAutomorph(long j);

  //! Add a constant polynomial. If the size is not given, we use
  //! phi(m)*ptxtSpace^2 as the default value.
  void addConstant(const DoubleCRT& dcrt, double size=-1.0);
  void addConstant(const NTL::ZZX& poly, double size=-1.0)
  { addConstant(DoubleCRT(poly,context,primeSet),size); }
  void addConstant(const NTL::ZZ& c);
<<<<<<< HEAD
=======
  void addConstantCKKS(const DoubleCRT& dcrt,
                       NTL::xdouble size=NTL::xdouble(-1.0),
                       NTL::ZZ factor=NTL::ZZ::zero());
  void addConstantCKKS(const NTL::ZZX& poly,
                       NTL::xdouble size=NTL::xdouble(-1.0),
                       NTL::ZZ factor=NTL::ZZ::zero());
  void addConstantCKKS(const NTL::ZZ& c); // note: c will be scaled up
>>>>>>> 5525f5c1

  //! Multiply-by-constant. If the size is not given, we use
  //! phi(m)*ptxtSpace^2 as the default value.
  void multByConstant(const DoubleCRT& dcrt, double size=-1.0);
  void multByConstant(const NTL::ZZX& poly, double size=-1.0);
  void multByConstant(const zzX& poly, double size=-1.0);
  void multByConstant(const NTL::ZZ& c);

  //! Convenience method: XOR and nXOR with arbitrary plaintext space:
  //! a xor b = a+b-2ab = a + (1-2a)*b,
  //! a nxor b = 1-a-b+2ab = (b-1)(2a-1)+a
  void xorConstant(const DoubleCRT& poly, double size=-1.0)
  {
    DoubleCRT tmp = poly;
    tmp *= -2;
    tmp += 1; // tmp = 1-2*poly
    multByConstant(tmp);
    addConstant(poly);
  }
  void xorConstant(const NTL::ZZX& poly, double size=-1.0)
  { xorConstant(DoubleCRT(poly,context,primeSet),size); }

  void nxorConstant(const DoubleCRT& poly, double size=-1.0)
  {
    DoubleCRT tmp = poly;
    tmp *= 2;
    tmp -= 1;                // 2a-1
    addConstant(NTL::to_ZZX(-1L));// b11
    multByConstant(tmp);     // (b-1)(2a-1)
    addConstant(poly);       // (b-1)(2a-1)+a = 1-a-b+2ab
  }
  void nxorConstant(const NTL::ZZX& poly, double size=-1.0)
  { nxorConstant(DoubleCRT(poly,context,primeSet),size); }

  
  //! Divide a cipehrtext by p, for plaintext space p^r, r>1. It is assumed
  //! that the ciphertext encrypts a polynomial which is zero mod p. If this
  //! is not the case then the result will not be a valid ciphertext anymore.
  //! As a side-effect, the plaintext space is reduced from p^r to p^{r-1}.
  void divideByP();

  //! Mulitply ciphretext by p^e, for plaintext space p^r. This also has
  //! the side-effect of increasing the plaintext space to p^{r+e}.
  void multByP(long e=1)
  {
    long p2e = NTL::power_long(context.zMStar.getP(), e);
    ptxtSpace *= p2e;
    multByConstant(NTL::to_ZZ(p2e));
  }

  // For backward compatibility
  void divideBy2();
  void extractBits(std::vector<Ctxt>& bits, long nBits2extract=0);

  // Higher-level multiply routines
  void multiplyBy(const Ctxt& other);
  void multiplyBy2(const Ctxt& other1, const Ctxt& other2);
  void square() { multiplyBy(*this); }
  void cube() { multiplyBy2(*this, *this); }

  //! @brief raise ciphertext to some power
  void power(long e);         // in polyEval.cpp

  ///@}

  //! @name Ciphertext maintenance
  ///@{

  //! The number of digits needed, and added noise effect, of
  //! key-switching one ciphertext part
  std::pair<long, NTL::xdouble> computeKSNoise(long partIdx, long pSpace=0);

  //! Reduce plaintext space to a divisor of the original plaintext space
  void reducePtxtSpace(long newPtxtSpace);

  // This method can be used to increase the plaintext space, but the
  // high-order digits that you get this way are noise. Do not use it
  // unless you know what you are doing.
  void hackPtxtSpace(long newPtxtSpace) { ptxtSpace=newPtxtSpace; }

  void bumpNoiseEstimate(double factor) { noiseVar *= factor; }

  void reLinearize(long keyIdx=0);
          // key-switch to (1,s_i), s_i is the base key with index keyIdx

  void cleanUp();
         // relinearize, then reduce, then drop special primes 

  // void reduce() const;

  //! @brief Add a high-noise encryption of the given constant
  void blindCtxt(const NTL::ZZX& poly);

  //! @brief Estimate the added noise variance
  NTL::xdouble modSwitchAddedNoiseVar() const;

  //! @brief Find the "natural level" of a cipehrtext.
  // Find the level such that modDown to that level makes the
  // additive term due to rounding into the dominant noise term 
  long findBaseLevel() const;

  //! @brief Modulus-switching up (to a larger modulus).
  //! Must have primeSet <= s, and s must contain
  //! either all the special primes or none of them.
  void modUpToSet(const IndexSet &s);

  //! @brief Modulus-switching down (to a smaller modulus).
  //! mod-switch down to primeSet \intersect s, after this call we have
  //! primeSet<=s. s must contain either all special primes or none of them
  void modDownToSet(const IndexSet &s);

  //! @brief Modulus-switching down.
  void modDownToLevel(long lvl);

  //! @brief Special-purpose modulus-switching for bootstrapping.
  //!
  //! Mod-switch to an externally-supplied modulus. The modulus need not be in
  //! the moduli-chain in the context, and does not even need to be a prime.
  //! The ciphertext *this is not affected, instead the result is returned in
  //! the zzParts std::vector, as a std::vector of ZZX'es.
  //! Returns an extimate for the noise variance after mod-switching.
  double rawModSwitch(std::vector<NTL::ZZX>& zzParts, long toModulus) const;

  //! @brief Find the "natural prime-set" of a cipehrtext.
  //! Find the highest IndexSet so that mod-switching down to that set results
  //! in the dominant noise term being the additive term due to rounding
  void findBaseSet(IndexSet& s) const;

  //! @brief compute the power X,X^2,...,X^n
  //  void computePowers(std::vector<Ctxt>& v, long nPowers) const;

  //! @brief Evaluate the cleartext poly on the encrypted ciphertext
  void evalPoly(const NTL::ZZX& poly);
  ///@}

  //! @name Utility methods
  ///@{

  void clear() { // set as an empty ciphertext
    primeSet=context.ctxtPrimes;
    parts.clear();
    noiseVar = NTL::to_xdouble(0.0);
    highWaterMark = findBaseLevel();
  }

  //! @brief Is this an empty cipehrtext without any parts
  bool isEmpty() const { return (parts.size()==0); }

  //! @brief A canonical ciphertext has (at most) handles pointing to (1,s)
  bool inCanonicalForm(long keyID=0) const {
    if (parts.size()>2) return false;
    if (parts.size()>0 && !parts[0].skHandle.isOne()) return false;
    if (parts.size()>1 && !parts[1].skHandle.isBase(keyID)) return false;
    return true;
  }

  //! @brief Would this ciphertext be decrypted without errors?
  bool isCorrect() const {
    NTL::ZZ q = context.productOfPrimes(primeSet);
<<<<<<< HEAD
    return (to_xdouble(q) > sqrt(noiseVar)*2);
=======
    return (NTL::to_xdouble(q) > sqrt(noiseVar)*2);
>>>>>>> 5525f5c1
  }

  const FHEcontext& getContext() const { return context; }
  const FHEPubKey& getPubKey() const   { return pubKey; }
  const IndexSet& getPrimeSet() const  { return primeSet; }
  const NTL::xdouble& getNoiseVar() const   { return noiseVar; }
  const long getPtxtSpace() const      { return ptxtSpace;}
  const long getKeyID() const;

  // Return r such that p^r = ptxtSpace
  const long effectiveR() const {
    long p = context.zMStar.getP();
    for (long r=1, p2r=p; r<NTL_SP_NBITS; r++, p2r *= p) {
      if (p2r == ptxtSpace) return r;
      if (p2r > ptxtSpace) NTL::Error("ctxt.ptxtSpace is not of the form p^r");
    }
    NTL::Error("ctxt.ptxtSpace is not of the form p^r");
    return 0; // just to keep the compiler happy
  }

  //! @brief Returns log(noise-variance)/2 - log(q)
  double log_of_ratio() const
  {return (getNoiseVar()==0.0)? (-context.logOfProduct(getPrimeSet()))
      : ((log(getNoiseVar())/2 - context.logOfProduct(getPrimeSet())) );}
  ///@}
  friend std::istream& operator>>(std::istream& str, Ctxt& ctxt);
  friend std::ostream& operator<<(std::ostream& str, const Ctxt& ctxt);
  
  //Raw IO
  void write(std::ostream& str) const;
  void read(std::istream& str);

};

inline IndexSet baseSetOf(const Ctxt& c) { 
  IndexSet s; c.findBaseSet(s); return s; 
}

// set out=prod_{i=0}^{n-1} v[j], takes depth log n and n-1 products
// out could point to v[0], but having it pointing to any other v[i]
// will make the result unpredictable.
void totalProduct(Ctxt& out, const std::vector<Ctxt>& v);

//! For i=n-1...0, set v[i]=prod_{j<=i} v[j]
//! This implementation uses depth log n and (nlog n)/2 products
void incrementalProduct(std::vector<Ctxt>& v);

<<<<<<< HEAD
//! Compute the inner product of two std::vectors of ciphertexts
void innerProduct(Ctxt& result, const std::vector<Ctxt>& v1, const std::vector<Ctxt>& v2);
inline Ctxt innerProduct(const std::vector<Ctxt>& v1, const std::vector<Ctxt>& v2)
=======
//! Compute the inner product of two vectors of ciphertexts
void innerProduct(Ctxt& result,
                  const std::vector<Ctxt>& v1, const std::vector<Ctxt>& v2);
inline Ctxt
innerProduct(const std::vector<Ctxt>& v1, const std::vector<Ctxt>& v2)
>>>>>>> 5525f5c1
{ Ctxt ret(v1[0].getPubKey());
  innerProduct(ret, v1, v2); return ret; 
}

<<<<<<< HEAD
//! Compute the inner product of a std::vectors of ciphertexts and a constant std::vector
void innerProduct(Ctxt& result,
		  const std::vector<Ctxt>& v1, const std::vector<DoubleCRT>& v2);
inline Ctxt innerProduct(const std::vector<Ctxt>& v1, const std::vector<DoubleCRT>& v2)
=======
//! Compute the inner product of a vectors of ciphertexts and a constant vector
void innerProduct(Ctxt& result, const std::vector<Ctxt>& v1,
                                const std::vector<DoubleCRT>& v2);
inline Ctxt innerProduct(const std::vector<Ctxt>& v1,
                         const std::vector<DoubleCRT>& v2)
>>>>>>> 5525f5c1
{ Ctxt ret(v1[0].getPubKey());
  innerProduct(ret, v1, v2); return ret; 
}

<<<<<<< HEAD
void innerProduct(Ctxt& result,
		  const std::vector<Ctxt>& v1, const std::vector<NTL::ZZX>& v2);
inline Ctxt innerProduct(const std::vector<Ctxt>& v1, const std::vector<NTL::ZZX>& v2)
=======
void innerProduct(Ctxt& result, const std::vector<Ctxt>& v1,
                                const std::vector<NTL::ZZX>& v2);
inline Ctxt innerProduct(const std::vector<Ctxt>& v1,
                         const std::vector<NTL::ZZX>& v2)
>>>>>>> 5525f5c1
{ Ctxt ret(v1[0].getPubKey());
  innerProduct(ret, v1, v2); return ret; 
}

//! print to cerr some info about ciphertext
void CheckCtxt(const Ctxt& c, const char* label);

/**
 * @brief Extract the mod-p digits of a mod-p^r ciphertext.
 * 
 * extractDigits returns in the slots of digits[j] the j'th-lowest digits
 * from the integers in the slots of the input. Namely, the i'th slot of
 * digits[j] contains the j'th digit in the p-base expansion of the integer
 * in the i'th slot of the *this.
 * 
 * If r==0 then it is set to c.effectiveR(). It is assumed that the slots
 * of *this contains integers mod p^r, i.e., that only the free terms are
 * nonzero. If that assumptions does not hold then the result will not be
 * a valid ciphertext anymore.
 *
 * The "shortcut" flag is deprecated, it often leads to catastrophic failure
 * in the noise estimate. Calling the function with shortcut=true has not
 * effect, except printing a warning message to cerr.
 *
 * The output ciphertext digits[j] contains the j'th digit in the base-p
 * expansion of the input, and its plaintext space is modulo p^{r-j}. All
 * the ciphertexts in the output are at the same level.
 **/
void extractDigits(std::vector<Ctxt>& digits, const Ctxt& c, long r=0);
// implemented in extractDigits.cpp

inline void
extractDigits(std::vector<Ctxt>& digits, const Ctxt& c, long r, bool shortCut)
{
  if (shortCut)
    std::cerr << "extractDigits: the shortCut flag is disabled\n";
  extractDigits(digits, c, r);
}

inline void Ctxt::extractBits(std::vector<Ctxt>& bits, long nBits2extract)
{ extractDigits(bits, *this, nBits2extract); }


// @brief Extract the mod-p digits of a mod-p^{r+e} ciphertext.

// extendExtractDigits assumes that the slots of *this contains integers mod
// p^{r+e} i.e., that only the free terms are nonzero. (If that assumptions
// does not hold then the result will not be a valid ciphertext anymore.)
// 
// It returns in the slots of digits[j] the j'th-lowest digits from the
// integers in the slots of the input. Namely, the i'th slot of digits[j]
// contains the j'th digit in the p-base expansion of the integer in the i'th
// slot of the *this.  The plaintext space of digits[j] is mod p^{e+r-j}.

<<<<<<< HEAD
void extendExtractDigits(std::vector<Ctxt>& digits, const Ctxt& c, long r, long e);
=======
void
extendExtractDigits(std::vector<Ctxt>& digits, const Ctxt& c, long r, long e);
>>>>>>> 5525f5c1
// implemented in extractDigits.cpp

#endif // ifndef _Ctxt_H_<|MERGE_RESOLUTION|>--- conflicted
+++ resolved
@@ -370,8 +370,6 @@
   void addConstant(const NTL::ZZX& poly, double size=-1.0)
   { addConstant(DoubleCRT(poly,context,primeSet),size); }
   void addConstant(const NTL::ZZ& c);
-<<<<<<< HEAD
-=======
   void addConstantCKKS(const DoubleCRT& dcrt,
                        NTL::xdouble size=NTL::xdouble(-1.0),
                        NTL::ZZ factor=NTL::ZZ::zero());
@@ -379,7 +377,6 @@
                        NTL::xdouble size=NTL::xdouble(-1.0),
                        NTL::ZZ factor=NTL::ZZ::zero());
   void addConstantCKKS(const NTL::ZZ& c); // note: c will be scaled up
->>>>>>> 5525f5c1
 
   //! Multiply-by-constant. If the size is not given, we use
   //! phi(m)*ptxtSpace^2 as the default value.
@@ -539,11 +536,7 @@
   //! @brief Would this ciphertext be decrypted without errors?
   bool isCorrect() const {
     NTL::ZZ q = context.productOfPrimes(primeSet);
-<<<<<<< HEAD
-    return (to_xdouble(q) > sqrt(noiseVar)*2);
-=======
     return (NTL::to_xdouble(q) > sqrt(noiseVar)*2);
->>>>>>> 5525f5c1
   }
 
   const FHEcontext& getContext() const { return context; }
@@ -591,48 +584,29 @@
 //! This implementation uses depth log n and (nlog n)/2 products
 void incrementalProduct(std::vector<Ctxt>& v);
 
-<<<<<<< HEAD
-//! Compute the inner product of two std::vectors of ciphertexts
 void innerProduct(Ctxt& result, const std::vector<Ctxt>& v1, const std::vector<Ctxt>& v2);
 inline Ctxt innerProduct(const std::vector<Ctxt>& v1, const std::vector<Ctxt>& v2)
-=======
-//! Compute the inner product of two vectors of ciphertexts
-void innerProduct(Ctxt& result,
-                  const std::vector<Ctxt>& v1, const std::vector<Ctxt>& v2);
-inline Ctxt
-innerProduct(const std::vector<Ctxt>& v1, const std::vector<Ctxt>& v2)
->>>>>>> 5525f5c1
-{ Ctxt ret(v1[0].getPubKey());
+{ 
+  Ctxt ret(v1[0].getPubKey());
   innerProduct(ret, v1, v2); return ret; 
 }
 
-<<<<<<< HEAD
-//! Compute the inner product of a std::vectors of ciphertexts and a constant std::vector
-void innerProduct(Ctxt& result,
-		  const std::vector<Ctxt>& v1, const std::vector<DoubleCRT>& v2);
-inline Ctxt innerProduct(const std::vector<Ctxt>& v1, const std::vector<DoubleCRT>& v2)
-=======
 //! Compute the inner product of a vectors of ciphertexts and a constant vector
 void innerProduct(Ctxt& result, const std::vector<Ctxt>& v1,
                                 const std::vector<DoubleCRT>& v2);
 inline Ctxt innerProduct(const std::vector<Ctxt>& v1,
                          const std::vector<DoubleCRT>& v2)
->>>>>>> 5525f5c1
-{ Ctxt ret(v1[0].getPubKey());
+{ 
+  Ctxt ret(v1[0].getPubKey());
   innerProduct(ret, v1, v2); return ret; 
 }
 
-<<<<<<< HEAD
-void innerProduct(Ctxt& result,
-		  const std::vector<Ctxt>& v1, const std::vector<NTL::ZZX>& v2);
-inline Ctxt innerProduct(const std::vector<Ctxt>& v1, const std::vector<NTL::ZZX>& v2)
-=======
 void innerProduct(Ctxt& result, const std::vector<Ctxt>& v1,
                                 const std::vector<NTL::ZZX>& v2);
 inline Ctxt innerProduct(const std::vector<Ctxt>& v1,
                          const std::vector<NTL::ZZX>& v2)
->>>>>>> 5525f5c1
-{ Ctxt ret(v1[0].getPubKey());
+{ 
+  Ctxt ret(v1[0].getPubKey());
   innerProduct(ret, v1, v2); return ret; 
 }
 
@@ -686,12 +660,7 @@
 // contains the j'th digit in the p-base expansion of the integer in the i'th
 // slot of the *this.  The plaintext space of digits[j] is mod p^{e+r-j}.
 
-<<<<<<< HEAD
 void extendExtractDigits(std::vector<Ctxt>& digits, const Ctxt& c, long r, long e);
-=======
-void
-extendExtractDigits(std::vector<Ctxt>& digits, const Ctxt& c, long r, long e);
->>>>>>> 5525f5c1
 // implemented in extractDigits.cpp
 
 #endif // ifndef _Ctxt_H_