--- conflicted
+++ resolved
@@ -96,7 +96,6 @@
 //! less efficient than the function above.
 void replicateAllOrig(const EncryptedArray& ea, const Ctxt& ctxt,
                       ReplicateHandler *handler, RepAux* repAuxPtr=NULL);
-<<<<<<< HEAD
 
 void replicate(const EncryptedArray& ea, NewPlaintextArray& pa, long i);
 
@@ -112,23 +111,6 @@
 private:
   vector< copied_ptr<DoubleCRT> > _tab;
 
-=======
-
-void replicate(const EncryptedArray& ea, NewPlaintextArray& pa, long i);
-
-// Structures to keep tables of maskign constants that are used in
-// replication. A calling application can either supply this structure
-// itself (if it is going to replicate the same tables in multiple
-// replicate operations), or is cal let the repliction code use its
-// own tables (in which case they are destroyed at the end of the
-// replication process)
-
-//! @cond FALSE (make doxygen ignore this class)
-class RepAux { // one table for the whole thing
-private:
-  vector< copied_ptr<DoubleCRT> > _tab;
-
->>>>>>> 3b6f7d68
 public:
   copied_ptr<DoubleCRT>& tab(long i) {
     if (i >= lsize(_tab)) _tab.resize(i+1);
