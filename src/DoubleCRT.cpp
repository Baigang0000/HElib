/* Copyright (C) 2012,2013 IBM Corp.
 * This program is free software; you can redistribute it and/or modify
 * it under the terms of the GNU General Public License as published by
 * the Free Software Foundation; either version 2 of the License, or
 * (at your option) any later version.
 *
 * This program is distributed in the hope that it will be useful,
 * but WITHOUT ANY WARRANTY; without even the implied warranty of
 * MERCHANTABILITY or FITNESS FOR A PARTICULAR PURPOSE.
 * See the GNU General Public License for more details.
 * 
 * You should have received a copy of the GNU General Public License along
 * with this program; if not, write to the Free Software Foundation, Inc.,
 * 59 Temple Place, Suite 330, Boston, MA 02111-1307 USA
 */
/* DoubleCRT.cpp - This class holds an integer polynomial in double-CRT form
 *
 * Double-CRT form is a matrix of L rows and phi(m) columns. The i'th row
 * contains the FFT of the element wrt the ith prime, i.e. the evaluations of
 * the polynomial at the primitive mth roots of unity mod the ith prime. The
 * polynomial thus represented is defined modulo the product of all the primes
 * in use. The list of primes is defined by the data member modChain, which is
 * a vector of Cmodulus objects. 
 */
#include <NTL/ZZVec.h>
#include <NTL/BasicThreadPool.h>
<<<<<<< HEAD
#include "binio.h"

=======

#include "DoubleCRT.h"
#include "timing.h"
>>>>>>> f2717f0e


// A threaded implementation of DoubleCRT operations

static
long MakeIndexVector(const IndexSet& s, Vec<long>& v)
{
  long sz = s.card();
  v.SetLength(sz);
  for (long i = s.first(), j = 0; i <= s.last(); i = s.next(i), j++)
    v[j] = i;
  return sz;
}

// representing an integer polynomial as DoubleCRT. If the number of moduli
// to use is not specified, the resulting object uses all the moduli in
// the context. If the coefficients of poly are larger than the product of
// the used moduli, they are effectively reduced modulo that product


void DoubleCRT::FFT(const ZZX& poly, const IndexSet& s)
{
  FHE_TIMER_START;

  if (empty(s)) return;

  static thread_local Vec<long> tls_ivec;
  Vec<long>& ivec = tls_ivec;

  long icard = MakeIndexVector(s, ivec);
  NTL_EXEC_RANGE(icard, first, last)
      for (long j = first; j < last; j++) {
        long i = ivec[j];
        context.ithModulus(i).FFT(map[i], poly); 
      }
  NTL_EXEC_RANGE_END
}

// FIXME: "code bloat": this just replicates the above with ZZX -> zzX
void DoubleCRT::FFT(const zzX& poly, const IndexSet& s)
{
  FHE_TIMER_START;

  if (empty(s)) return;

  static thread_local Vec<long> tls_ivec;
  Vec<long>& ivec = tls_ivec;

  long icard = MakeIndexVector(s, ivec);
  NTL_EXEC_RANGE(icard, first, last)
      for (long j = first; j < last; j++) {
        long i = ivec[j];
        context.ithModulus(i).FFT(map[i], poly); 
      }
  NTL_EXEC_RANGE_END
}


// a "sanity check" function, verifies consistency of matrix with current
// moduli chain an error is raised if they are not consistent
void DoubleCRT::verify()
{
  assert(map.getIndexSet() <= (context.specialPrimes | context.ctxtPrimes));
  const IndexSet& s = map.getIndexSet();

  long phim = context.zMStar.getPhiM();

  // check that the content of i'th row is in [0,pi) for all i
  for (long i = s.first(); i <= s.last(); i = s.next(i)) {
    vec_long& row = map[i];

    if (row.length() != phim) 
      Error("DoubleCRT object has bad row length");

    long pi = context.ithPrime(i); // the i'th modulus
    for (long j=0; j<phim; j++)
      if (row[j]<0 || row[j]>= pi) 
	Error("DoubleCRT object has inconsistent data");
  }
}

// Arithmetic operations. Only the "destructive" versions are used,
// i.e., a += b is implemented but not a + b.

// Generic operation, Fnc is AddMod, SubMod, or MulMod (from NTL's ZZ module)
template<class Fun>
DoubleCRT& DoubleCRT::Op(const DoubleCRT &other, Fun fun,
			 bool matchIndexSets)
{
  if (isDryRun()) return *this;

  if (&context != &other.context)
    Error("DoubleCRT::Op: incompatible objects");

  // Match the index sets, if needed
  if (matchIndexSets && !(map.getIndexSet() >= other.map.getIndexSet()))
    addPrimes(other.map.getIndexSet() / map.getIndexSet()); // This is expensive

  // If you need to mod-up the other, do it on a temporary scratch copy
  DoubleCRT tmp(context, IndexSet()); 
  const IndexMap<vec_long>* other_map = &other.map;
  if (!(map.getIndexSet() <= other.map.getIndexSet())){ // Even more expensive
    tmp = other;
    tmp.addPrimes(map.getIndexSet() / other.map.getIndexSet());
    other_map = &tmp.map;
  }

  const IndexSet& s = map.getIndexSet();
  long phim = context.zMStar.getPhiM();

  // add/sub/mul the data, element by element, modulo the respective primes
  for (long i = s.first(); i <= s.last(); i = s.next(i)) {
    long pi = context.ithPrime(i);
    vec_long& row = map[i];
    const vec_long& other_row = (*other_map)[i];
    
    for (long j = 0; j < phim; j++)
      row[j] = fun.apply(row[j], other_row[j], pi);
  }
  return *this;
}

template
DoubleCRT& DoubleCRT::Op<DoubleCRT::MulFun>(const DoubleCRT &other, MulFun fun,
			 bool matchIndexSets);

template
DoubleCRT& DoubleCRT::Op<DoubleCRT::AddFun>(const DoubleCRT &other, AddFun fun,
			 bool matchIndexSets);

template
DoubleCRT& DoubleCRT::Op<DoubleCRT::SubFun>(const DoubleCRT &other, SubFun fun,
			 bool matchIndexSets);

template<class Fun>
DoubleCRT& DoubleCRT::Op(const ZZ &num, Fun fun)
{
  if (isDryRun()) return *this;

  const IndexSet& s = map.getIndexSet();
  long phim = context.zMStar.getPhiM();
  
  for (long i = s.first(); i <= s.last(); i = s.next(i)) {
    long pi = context.ithPrime(i);
    long n = rem(num, pi);  // n = num % pi
    vec_long& row = map[i];
    for (long j = 0; j < phim; j++)
      row[j] = fun.apply(row[j], n, pi);
  }
  return *this;
}

template
DoubleCRT& DoubleCRT::Op<DoubleCRT::MulFun>(const ZZ &num, MulFun fun);

template
DoubleCRT& DoubleCRT::Op<DoubleCRT::AddFun>(const ZZ &num, AddFun fun);

template
DoubleCRT& DoubleCRT::Op<DoubleCRT::SubFun>(const ZZ &num, SubFun fun);

DoubleCRT& DoubleCRT::Negate(const DoubleCRT& other)
{
  if (isDryRun()) return *this;

  if (&context != &other.context) 
    Error("DoubleCRT Negate: incompatible contexts");

  if (map.getIndexSet() != other.map.getIndexSet()) {
    map = other.map; // copy the data
  }
  const IndexSet& s = map.getIndexSet();
  long phim = context.zMStar.getPhiM();
  for (long i = s.first(); i <= s.last(); i = s.next(i)) {
    long pi = context.ithPrime(i);
    vec_long& row = map[i];
    const vec_long& other_row = other.map[i];
    for (long j = 0; j < phim; j++)
      row[j] = NegateMod(other_row[j], pi);
  }
  return *this;
}

template<class Fun>
DoubleCRT& DoubleCRT::Op(const ZZX &poly, Fun fun)
{
  if (isDryRun()) return *this;

  const IndexSet& s = map.getIndexSet();
  DoubleCRT other(poly, context, s); // other defined wrt same primes as *this

  return Op(other, fun);
}

template
DoubleCRT& DoubleCRT::Op<DoubleCRT::MulFun>(const ZZX &poly, MulFun fun);

template
DoubleCRT& DoubleCRT::Op<DoubleCRT::AddFun>(const ZZX &poly, AddFun fun);

template
DoubleCRT& DoubleCRT::Op<DoubleCRT::SubFun>(const ZZX &poly, SubFun fun);

// break *this into n digits,according to the primeSets in context.digits
void DoubleCRT::breakIntoDigits(vector<DoubleCRT>& digits, long n) const
{
  FHE_TIMER_START;
  IndexSet allPrimes = getIndexSet() | context.specialPrimes;
  assert(n <= (long)context.digits.size());

  digits.resize(n, DoubleCRT(context, IndexSet::emptySet()));
  if (isDryRun()) return;

  for (long i=0; i<(long)digits.size(); i++) {
    digits[i]=*this;
    IndexSet notInDigit = digits[i].getIndexSet()/context.digits[i];
    digits[i].removePrimes(notInDigit); // reduce modulo the digit primes
  }
  
  for (long i=0; i<(long)digits.size(); i++) {
    IndexSet notInDigit = allPrimes / digits[i].getIndexSet();
    digits[i].addPrimes(notInDigit); // add back all the primes

    ZZ pi = context.productOfPrimes(context.digits[i]);
    for (long j=i+1; j<(long)digits.size(); j++) {
      digits[j].Sub(digits[i], /*matchIndexSets=*/false);
      digits[j] /= pi;
    }
  }
  FHE_TIMER_STOP;
}

// expand index set by s1.
// it is assumed that s1 is disjoint from the current index set.
void DoubleCRT::addPrimes(const IndexSet& s1)
{
  FHE_TIMER_START;

  if (empty(s1)) return; // nothing to do
  assert( disjoint(s1,map.getIndexSet()) ); // s1 is disjoint from *this

  ZZX poly;
  toPoly(poly); // recover in coefficient representation

  map.insert(s1);  // add new rows to the map
  if (isDryRun()) return;

  // fill in new rows
  FFT(poly, s1);
}

// Expand index set by s1, and multiply by \prod{q \in s1}. s1 is assumed to
// be disjoint from the current index set. Returns the logarithm of product.
double DoubleCRT::addPrimesAndScale(const IndexSet& s1)
{
  if (empty(s1)) return 0.0; // nothing to do
  assert(empty(s1 & map.getIndexSet())); // s1 is disjoint from *this

  // compute factor to scale existing rows
  ZZ factor = to_ZZ(1);
  double logFactor = 0.0;
  for (long i = s1.first(); i <= s1.last(); i = s1.next(i)) {
    long qi = context.ithPrime(i);
    factor *= qi;
    logFactor += log((double)qi);
  }

  // scale existing rows
  long phim = context.zMStar.getPhiM();
  const IndexSet& iSet = map.getIndexSet();
  for (long i = iSet.first(); i <= iSet.last(); i = iSet.next(i)) {
    long qi = context.ithPrime(i);
    long f = rem(factor, qi);     // f = factor % qi
    vec_long& row = map[i];
    // scale row by a factor of f modulo qi
    mulmod_precon_t bninv = PrepMulModPrecon(f, qi);
    for (long j=0; j<phim; j++) 
      row[j] = MulModPrecon(row[j], f, qi, bninv);
  }

  // insert new rows and fill them with zeros
  map.insert(s1);  // add new rows to the map
  for (long i = s1.first(); i <= s1.last(); i = s1.next(i)) {
    vec_long& row = map[i];
    for (long j=0; j<phim; j++) row[j] = 0;
  }

  return logFactor;
}


// *****************************************************

DoubleCRT::DoubleCRT(const ZZX& poly, const FHEcontext &_context, const IndexSet& s)
: context(_context), map(new DoubleCRTHelper(_context))
{
  FHE_TIMER_START;
  assert(s.last() < context.numPrimes());

  map.insert(s);
  if (isDryRun()) return;

  // convert the integer polynomial to FFT representation modulo the primes
  FFT(poly, s);
}

DoubleCRT::DoubleCRT(const ZZX& poly, const FHEcontext &_context)
: context(_context), map(new DoubleCRTHelper(_context))
{
  FHE_TIMER_START;
  IndexSet s = IndexSet(0, context.numPrimes()-1);
  // FIXME: maybe the default index set should be determined by context?

  map.insert(s);
  if (isDryRun()) return;

  // convert the integer polynomial to FFT representation modulo the primes
  FFT(poly, s);
}

DoubleCRT::DoubleCRT(const ZZX& poly)
: context(*activeContext), map(new DoubleCRTHelper(*activeContext))
{
  FHE_TIMER_START;
  IndexSet s = IndexSet(0, context.numPrimes()-1);
  // FIXME: maybe the default index set should be determined by context?

  map.insert(s);
  if (isDryRun()) return;

  // convert the integer polynomial to FFT representation modulo the primes
  FFT(poly, s);
}


// *****************************************************
// FIXME: "code bloat": this just replicates the above with ZZX -> zzX

DoubleCRT::DoubleCRT(const zzX& poly, const FHEcontext &_context, const IndexSet& s)
: context(_context), map(new DoubleCRTHelper(_context))
{
  FHE_TIMER_START;
  assert(s.last() < context.numPrimes());

  map.insert(s);
  if (isDryRun()) return;

  // convert the integer polynomial to FFT representation modulo the primes
  FFT(poly, s);
}

DoubleCRT::DoubleCRT(const zzX& poly, const FHEcontext &_context)
: context(_context), map(new DoubleCRTHelper(_context))
{
  FHE_TIMER_START;
  IndexSet s = IndexSet(0, context.numPrimes()-1);
  // FIXME: maybe the default index set should be determined by context?

  map.insert(s);
  if (isDryRun()) return;

  // convert the integer polynomial to FFT representation modulo the primes
  FFT(poly, s);
}

DoubleCRT::DoubleCRT(const zzX& poly)
: context(*activeContext), map(new DoubleCRTHelper(*activeContext))
{
  FHE_TIMER_START;
  IndexSet s = IndexSet(0, context.numPrimes()-1);
  // FIXME: maybe the default index set should be determined by context?

  map.insert(s);
  if (isDryRun()) return;

  // convert the integer polynomial to FFT representation modulo the primes
  FFT(poly, s);
}

DoubleCRT::DoubleCRT(const FHEcontext &_context, const IndexSet& s)
: context(_context), map(new DoubleCRTHelper(_context))
{
  assert(s.last() < context.numPrimes());

  map.insert(s);
  if (isDryRun()) return;

  long phim = context.zMStar.getPhiM();

  for (long i = s.first(); i <= s.last(); i = s.next(i)) {
    vec_long& row = map[i];
    for (long j = 0; j < phim; j++) row[j] = 0;
  }
}

// *****************************************************

DoubleCRT::DoubleCRT(const FHEcontext &_context)
: context(_context), map(new DoubleCRTHelper(_context))
{
  IndexSet s = IndexSet(0, context.numPrimes()-1);
  // FIXME: maybe the default index set should be determined by context?

  map.insert(s);
  if (isDryRun()) return;

  long phim = context.zMStar.getPhiM();

  for (long i = s.first(); i <= s.last(); i = s.next(i)) {
    vec_long& row = map[i];
    for (long j = 0; j < phim; j++) row[j] = 0;
  }
}

DoubleCRT& DoubleCRT::operator=(const DoubleCRT& other)
// optimized for the case of matching index sets
{
   if (this == &other) return *this;

   if (&context != &other.context) 
      Error("DoubleCRT assignment: incompatible contexts");

   if (map.getIndexSet() != other.map.getIndexSet()) {
      map = other.map; // copy the data
   }
   else {
      const IndexSet& s = map.getIndexSet();
      long phim = context.zMStar.getPhiM();
      for (long i = s.first(); i <= s.last(); i = s.next(i)) {
         vec_long& row = map[i];
         const vec_long& other_row = other.map[i];
         for (long j = 0; j < phim; j++)
            row[j] = other_row[j];
      }
   }
   return *this;
}


DoubleCRT& DoubleCRT::operator=(const ZZX&poly)
{
  if (isDryRun()) return *this;

  const IndexSet& s = map.getIndexSet();

  FFT(poly, s);

  return *this;
}

DoubleCRT& DoubleCRT::operator=(const ZZ& num)
{
  const IndexSet& s = map.getIndexSet();
  if (isDryRun()) return *this;

  long phim = context.zMStar.getPhiM();

  for (long i = s.first(); i <= s.last(); i = s.next(i)) {
    vec_long& row = map[i];
    long pi = context.ithPrime(i);
    long n = rem(num, pi);

    for (long j = 0; j < phim; j++) row[j] = n;
  }

  return *this;
}

// DIRT: this method affect the NTL zz_p::modulus
long DoubleCRT::getOneRow(zz_pX& row, long idx) const
{
  if (!map.getIndexSet().contains(idx)) // idx not in the primeset
    return 0;

  // convert from evaluation to standard coefficient representation
  context.ithModulus(idx).restoreModulus(); // recover NTL modulus for prime
  context.ithModulus(idx).iFFT(row, map[idx]);
  return context.ithPrime(idx);
}

// Get the row corresponding to the i'th moduli, in Vec<long> format.
// For conveience, returns the modulus that was used for this row.
// If idx is not in the current primesSet then do nothing and return 0;
long DoubleCRT::getOneRow(Vec<long>& row, long idx, bool positive) const
{
  zz_pBak bak; bak.save();   // backup NTL's current modulus

  zz_pX& tmp = Cmodulus::getScratch_zz_pX();
  long q = getOneRow(tmp,idx);
  if (q==0) return 0;        // no such index

  conv(row, tmp.rep);        // copy the row to Vec<long> format

  // By default, integers are in [0,q).
  // If we need the symmetric interval then make it so.
  if (!positive) {
    long phim = context.zMStar.getPhiM();
    for (long j = 0; j < phim; j++) if (row[j] > q/2) row[j] -= q;
  }
  return q;
}


void DoubleCRT::toPoly(ZZX& poly, const IndexSet& s,
		       bool positive) const
{
  FHE_TIMER_START;
  if (isDryRun()) return;

  IndexSet s1 = map.getIndexSet() & s;

  if (empty(s1)) {
    clear(poly);
    return;
  }


  static thread_local Vec<long> tls_ivec;
  static thread_local Vec<long> tls_pvec;
  static thread_local Vec< Vec<long> > tls_remtab;
  static thread_local Vec<zz_pX> tls_tmpvec;

  Vec<long>& ivec = tls_ivec;
  Vec<long>& pvec = tls_pvec;
  Vec< Vec<long> >& remtab = tls_remtab;
  Vec<zz_pX>& tmpvec = tls_tmpvec;

  long phim = context.zMStar.getPhiM();
  long icard = MakeIndexVector(s1, ivec);

  PartitionInfo pinfo(icard);
  long cnt = pinfo.NumIntervals();

  remtab.SetLength(phim);
  for (long h = 0; h < phim; h++) remtab[h].SetLength(icard);

  tmpvec.SetLength(cnt);
  for (long i = 0; i < cnt; i++) tmpvec[i].SetMaxLength(phim);

  { FHE_NTIMER_START(toPoly_FFT);
  
  NTL_EXEC_INDEX(cnt, index)
      long first, last;
      pinfo.interval(first, last, index);

      zz_pX& tmp = tmpvec[index];
  
      for (long j = first; j < last; j++) {
        long i = ivec[j];
        context.ithModulus(i).iFFT(tmp, map[i]); 
  
        long d = deg(tmp);
        for (long h = 0; h <= d; h++) remtab[h][j] = rep(tmp.rep[h]);
        for (long h = d+1; h < phim; h++) remtab[h][j] = 0;
      }
  NTL_EXEC_INDEX_END

  }

  {FHE_NTIMER_START(toPoly_CRT);

  PartitionInfo pinfo1(phim);
  long cnt1 = pinfo1.NumIntervals();

  static thread_local ZZ tls_prod;
  static thread_local ZZ tls_prod_half;
  static thread_local Vec<long> tls_qvec;
  static thread_local Vec<double> tls_qrecipvec;
  static thread_local Vec<long> tls_tvec;
  static thread_local Vec<mulmod_precon_t> tls_tqinvvec;

  static thread_local ZZVec tls_prod1vec;
  static thread_local ZZVec tls_resvec;

  ZZ& prod = tls_prod;
  ZZ& prod_half = tls_prod_half;
  ZZVec& prod1vec = tls_prod1vec;
  Vec<long>& qvec = tls_qvec;
  Vec<double>& qrecipvec = tls_qrecipvec;
  Vec<long>& tvec = tls_tvec;
  Vec<mulmod_precon_t>& tqinvvec = tls_tqinvvec;
  ZZVec& resvec = tls_resvec;

  qvec.SetLength(icard);
  qrecipvec.SetLength(icard);
  tvec.SetLength(icard);
  tqinvvec.SetLength(icard);

  prod = 1;
  for (long j = 0; j < icard; j++) {
    long i = ivec[j];
    long q = context.ithModulus(i).getQ();
    qvec[j] = q;
    qrecipvec[j] = 1/double(q);
    mul(prod, prod, q);
  }

  long sz = prod.size();

  if (prod1vec.length() != icard || prod1vec.BaseSize() != sz+1) {
    prod1vec.kill();
    prod1vec.SetSize(icard, sz+1);
  }

  for (long j = 0; j < icard; j++) {
    long q = qvec[j];
    div(prod1vec[j], prod, q);
    long t = rem(prod1vec[j], q);
    t = InvMod(t, q);
    tvec[j] = t;
    tqinvvec[j] = PrepMulModPrecon(t, q);
  }

  if (resvec.length() != phim || resvec.BaseSize() != sz+1) {
    resvec.kill();
    resvec.SetSize(phim, sz+1);
  }

  if (!positive) {
    // prod_half = (prod+1)/2
    add(prod_half, prod, 1);
    div(prod_half, prod_half, 2);
  }
  
  NTL_EXEC_INDEX(cnt1, index)
  NTL_IMPORT(icard)
      long first, last;
      pinfo1.interval(first, last, index);

      long *qvecp = qvec.elts();
      double *qrecipvecp = qrecipvec.elts();
      long *tvecp = tvec.elts();
      mulmod_precon_t *tqinvvecp = tqinvvec.elts();
      ZZ *prod1vecp = prod1vec.elts();

      ZZ tmp;
      tmp.SetSize(sz+4);
  
      for (long h = first; h < last; h++) {
        clear(tmp);
        double quotient = 0;
        long *remvec = remtab[h].elts();
        
        for (long j = 0; j < icard; j++) {
          long q = qvecp[j];
          long t = tvecp[j];
          mulmod_precon_t tqinv = tqinvvecp[j];
          long r = remvec[j];
          double qrecip = qrecipvecp[j];
          r = MulModPrecon(r, t, q, tqinv);
          MulAddTo(tmp, prod1vecp[j], r);
          quotient += r*qrecip;
        }
        
        MulSubFrom(tmp, prod, long(quotient));
        while (tmp < 0) add(tmp, tmp, prod);
        while (tmp >= prod) sub(tmp, tmp, prod);
        if (!positive && tmp >= prod_half) 
          tmp -= prod;
        resvec[h] = tmp;
      }
  NTL_EXEC_INDEX_END

  poly.SetLength(phim);
  for (long j = 0; j < phim; j++) poly[j] = resvec[j];
  poly.normalize();

  // NOTE: assigning to poly[j] within the parallel loop
  // leads to horrible performance, as there apparently is
  // a lot of contention within malloc.
  }
}




void DoubleCRT::toPoly(ZZX& p, bool positive) const
{
  const IndexSet& s = map.getIndexSet();
  toPoly(p, s, positive);
}

// Division by constant
DoubleCRT& DoubleCRT::operator/=(const ZZ &num)
{
  if (isDryRun()) return *this;

  const IndexSet& s = map.getIndexSet();
  long phim = context.zMStar.getPhiM();
  
  for (long i = s.first(); i <= s.last(); i = s.next(i)) {
    long pi = context.ithPrime(i);
    long n = InvMod(rem(num, pi),pi);  // n = num^{-1} mod pi
    vec_long& row = map[i];
    mulmod_precon_t precon = PrepMulModPrecon(n, pi);
    for (long j = 0; j < phim; j++)
      row[j] = MulModPrecon(row[j], n, pi, precon);
  }
  return *this;
}

// Small-exponent polynomial exponentiation
void DoubleCRT::Exp(long e)
{
  if (isDryRun()) return;

  const IndexSet& s = map.getIndexSet();
  long phim = context.zMStar.getPhiM();
  
  for (long i = s.first(); i <= s.last(); i = s.next(i)) {
    long pi = context.ithPrime(i);
    vec_long& row = map[i];
    for (long j = 0; j < phim; j++)
      row[j] = PowerMod(row[j], e, pi);
  }
}

// Apply the automorphism F(X) --> F(X^k)  (with gcd(k,m)=1)
void DoubleCRT::automorph(long k)
{
  if (isDryRun()) return;

  const PAlgebra& zMStar = context.zMStar;
  if (!zMStar.inZmStar(k))
    Error("DoubleCRT::automorph: k not in Zm*");

  long m = zMStar.getM();
  vector<long> tmp(m);  // temporary array of size m
  mulmod_precon_t precon = PrepMulModPrecon(k, m);

  const IndexSet& s = map.getIndexSet();

  // go over the rows, permute them one at a time
  for (long i = s.first(); i <= s.last(); i = s.next(i)) {
    vec_long& row = map[i];

    for (long j=1; j<m; j++) { // 1st pass: copy to temporary array
      long idx = zMStar.indexInZmstar(j); // returns -1 if j \notin (Z/mZ)*
      if (idx>=0) tmp[j] = row[idx];
    }

    for (long j=1; j<m; j++) { // 2nd pass: copy back from temporary array
      long idx = zMStar.indexInZmstar(j); // returns -1 if j \notin (Z/mZ)*
      if (idx>=0) row[idx] = tmp[MulModPrecon(j,k,m,precon)];
                                           // new[j] = old[j*k mod m]
    }    
  }
}

// fills each row i with random integers mod pi
void DoubleCRT::randomize(const ZZ* seed) 
{
  FHE_TIMER_START;

  if (isDryRun()) return;

  if (seed != NULL) SetSeed(*seed);

  const IndexSet& s = map.getIndexSet();
  long phim = context.zMStar.getPhiM();

  RandomStream& stream = GetCurrentRandomStream();
  const long bufsz = 2048;

  Vec<unsigned char> buf_storage;
  buf_storage.SetLength(bufsz);

  unsigned char *buf = buf_storage.elts();

  for (long i = s.first(); i <= s.last(); i = s.next(i)) {
    long pi = context.ithPrime(i);
    long k = NumBits(pi-1);
    long nb = (k+7)/8;
    unsigned long mask = (1UL << k) - 1UL;

    vec_long& row = map[i];
    long j = 0;
    
    for (;;) {
      stream.get(buf, bufsz);

      for (long pos = 0; pos <= bufsz-nb; pos += nb) {
        unsigned long utmp = 0;
        for (long cnt = nb-1;  cnt >= 0; cnt--)
          utmp = (utmp << 8) | buf[pos+cnt]; 
        utmp = (utmp & mask);
        
        long tmp = utmp;

        row[j] = tmp;
        j += (tmp < pi);
        if (j >= phim) break;
      }
      if (j >= phim) break;
    }
  }
}


void DoubleCRT::scaleDownToSet(const IndexSet& s, long ptxtSpace)
{
  assert(ptxtSpace >= 2);

  IndexSet diff = getIndexSet() / s;
  assert(diff!=s);          // cannot mod-down to the empty set
  if (empty(diff)) return;  // nothing to do

  if (isDryRun()) {
    removePrimes(diff);// remove the primes from consideration
    return;
  }

  ZZX delta;
  ZZ diffProd = context.productOfPrimes(diff); // mod-down by this factor
  toPoly(delta, diff); // convert to coeff-representation modulo diffProd

  long delta_len = delta.rep.length();
  if (ptxtSpace == 2) { // simpler handling for plaintext space mod 2
    for (long i = 0; i < delta_len; i++) {
      if (IsOdd(delta.rep[i])) { // add or subtract diffProd to make it even
	if (sign(delta.rep[i]) < 0) delta.rep[i] += diffProd;
	else                        delta.rep[i] -= diffProd;
      }
    }
  }
  // The general case of plaintext space modulo some p > 2, we need to
  // subtract from each coefficient delta[i] the ineteger
  //               diffProd * (delta[i] * diffProd^{-1} mod ptxtSpace).
  // This does not change delta modulo diffProd, but makes it divisible
  // by ptxtSpace.
  else {
    long p_over_2 = ptxtSpace/2;
    long prodInv = InvMod(rem(diffProd,ptxtSpace), ptxtSpace);
    mulmod_precon_t precon = PrepMulModPrecon(prodInv, ptxtSpace); // optimization
    for (long i = 0; i < delta_len; i++) {
      long delta_i_modP = rem(delta.rep[i],ptxtSpace);
      if (delta_i_modP != 0) { // if not already 0 mod ptxtSpace
	delta_i_modP = MulModPrecon(delta_i_modP, prodInv, ptxtSpace, precon);
	if (delta_i_modP > p_over_2) delta_i_modP -= ptxtSpace;
	delta.rep[i] -= diffProd * delta_i_modP;
      }
    }
  }
  delta.normalize(); // need to normalize after working directly on then coeffs

  removePrimes(diff);// remove the primes from consideration
  *this -= delta;    // convert delta to DoubleCRT, then subtract
  *this /= diffProd; // *this is divisible by diffProd, so this operation actually scales it down
}

ostream& operator<< (ostream &str, const DoubleCRT &d)
{
  const IndexSet& set = d.map.getIndexSet();

  // check that the content of i'th row is in [0,pi) for all i
  str << "[" << set << endl;
  for (long i = set.first(); i <= set.last(); i = set.next(i))
    str << " " << d.map[i] << "\n";
  str << "]";
  return str;
}

istream& operator>> (istream &str, DoubleCRT &d)
{
  //  cerr << "DoubleCRT[";
  // Advance str beyond first '[' 
  seekPastChar(str, '[');  // this function is defined in NumbTh.cpp

  IndexSet set;
  const FHEcontext& context = d.context;
  long phim = context.zMStar.getPhiM();

  str >> set; // read in the indexSet
  assert(set <= (context.specialPrimes | context.ctxtPrimes));
  d.map.clear();
  d.map.insert(set); // fix the index set for the data

  for (long i = set.first(); i <= set.last(); i = set.next(i)) {
    str >> d.map[i]; // read the actual data

    // verify that the data is valid
    assert (d.map[i].length() == phim);
    for (long j=0; j<phim; j++)
      assert(d.map[i][j]>=0 && d.map[i][j]<context.ithPrime(i));
  }

  // Advance str beyond closing ']'
  seekPastChar(str, ']');
  //  cerr << "]";
  return str;
<<<<<<< HEAD
}

void DoubleCRT::write(ostream& str) const
{
  const IndexSet& set = map.getIndexSet(); 
//  cerr << "[DCRT::write] set: " << set << endl;
  set.write(str);
  
  for(long i = set.first(); i <= set.last(); i = set.next(i)) {
    write_ntl_vec_long(str, map[i]);
 //   cerr << "[DCRT::write] map[i]: " << map[i] << endl;
  }
}

void DoubleCRT::read(istream& str)
{
  IndexSet set;
  set.read(str); // read in the indexSet
  map.clear();
  map.insert(set); // fix the index set for the data
//  cerr << "[DCRT::read] set: " << set << endl;
 
  for(long i = set.first(); i <= set.last(); i = set.next(i)) {
    read_ntl_vec_long(str, map[i]);    
 //   cerr << "[DCRT::read] map[i]: " << map[i] << endl;
  }
}


#endif
=======
}
>>>>>>> f2717f0e
<|MERGE_RESOLUTION|>--- conflicted
+++ resolved
@@ -24,15 +24,10 @@
  */
 #include <NTL/ZZVec.h>
 #include <NTL/BasicThreadPool.h>
-<<<<<<< HEAD
 #include "binio.h"
-
-=======
 
 #include "DoubleCRT.h"
 #include "timing.h"
->>>>>>> f2717f0e
-
 
 // A threaded implementation of DoubleCRT operations
 
@@ -922,7 +917,6 @@
   seekPastChar(str, ']');
   //  cerr << "]";
   return str;
-<<<<<<< HEAD
 }
 
 void DoubleCRT::write(ostream& str) const
@@ -950,9 +944,4 @@
  //   cerr << "[DCRT::read] map[i]: " << map[i] << endl;
   }
 }
-
-
-#endif
-=======
-}
->>>>>>> f2717f0e
+#endif