/* Copyright (C) 2012-2017 IBM Corp.
 * This program is Licensed under the Apache License, Version 2.0
 * (the "License"); you may not use this file except in compliance
 * with the License. You may obtain a copy of the License at
 *   http://www.apache.org/licenses/LICENSE-2.0
 * Unless required by applicable law or agreed to in writing, software
 * distributed under the License is distributed on an "AS IS" BASIS,
 * WITHOUT WARRANTIES OR CONDITIONS OF ANY KIND, either express or implied.
 * See the License for the specific language governing permissions and
 * limitations under the License. See accompanying LICENSE file.
 */
#ifndef _DoubleCRT_H_
#define _DoubleCRT_H_
/**
 * @file DoubleCRT.h
 * @brief Integer polynomials (elements in the ring R_Q) in double-CRT form
 **/
#include "zzX.h"
#include "NumbTh.h"
#include "IndexMap.h"
#include "timing.h"

class FHEcontext;

/**
* @class DoubleCRTHelper
* @brief A helper class to enforce consistency within an DoubleCRTHelper object
*
* See Section 2.6.2 of the design document (IndexMap)
*/
class DoubleCRTHelper : public IndexMapInit<NTL::vec_long> {
private: 
  long val;

public:
  DoubleCRTHelper(const FHEcontext& context);

  /** @brief the init method ensures that all rows have the same size */
  virtual void init(NTL::vec_long& v) { 
    v.FixLength(val); 
  }

  /** @brief clone allocates a new object and copies the content */
  virtual IndexMapInit<NTL::vec_long> * clone() const { 
    return new DoubleCRTHelper(*this); 
  }
private:
  DoubleCRTHelper(); // disable default constructor
};


/**
 * @class DoubleCRT
 * @brief Implementatigs polynomials (elements in the ring R_Q) in double-CRT form
 *
 * Double-CRT form is a matrix of L rows and phi(m) columns. The i'th row
 * contains the FFT of the element wrt the ith prime, i.e. the evaluations
 * of the polynomial at the primitive mth roots of unity mod the ith prime.
 * The polynomial thus represented is defined modulo the product of all the
 * primes in use.
 *
 * The list of primes is defined by the data member indexMap.
 * indexMap.getIndexSet() defines the set of indices of primes
 * associated with this DoubleCRT object: they index the
 * primes stored in the associated FHEContext.
 *
 * Arithmetic operations are computed modulo the product of the primes in use
 * and also modulo Phi_m(X). Arithmetic operations can only be applied to
 * DoubleCRT objects relative to the same context, trying to add/multiply
 * objects that have different FHEContext objects will raise an error.
 **/
class DoubleCRT {
  const FHEcontext& context; // the context
  IndexMap<NTL::vec_long> map; // the data itself: if the i'th prime is in use then
                          // map[i] is the std::vector of evaluations wrt this prime

  //! a "sanity check" method, verifies consistency of the map with
  //! current moduli chain, an error is raised if they are not consistent
  void verify();

  // Generic operators. 
  // The behavior when *this and other use different primes depends on the flag
  // matchIndexSets. When it is set to true then the effective modulus is
  // determined by the union of the two index sets; otherwise, the index set
  // of *this.

  class AddFun {
  public:
    long apply(long a, long b, long n) { return NTL::AddMod(a, b, n); }
  };

  class SubFun {
  public:
    long apply(long a, long b, long n) { return NTL::SubMod(a, b, n); }
  };

  class MulFun {
  public:
    long apply(long a, long b, long n) { return NTL::MulMod(a, b, n); }
  };


  template<class Fun>
  DoubleCRT& Op(const DoubleCRT &other, Fun fun,
		bool matchIndexSets=true);

  DoubleCRT& do_mul(const DoubleCRT &other, 
		bool matchIndexSets=true);

  template<class Fun>
  DoubleCRT& Op(const NTL::ZZ &num, Fun fun);

  template<class Fun>
  DoubleCRT& Op(const NTL::ZZX &poly, Fun fun);

public:

  // Constructors and assignment operators

  // representing an integer polynomial as DoubleCRT. If the set of primes
  // to use is not specified, the resulting object uses all the primes in
  // the context. If the coefficients of poly are larger than the product of
  // the used primes, they are effectively reduced modulo that product

  // copy constructor: default

  //! @brief Initializing DoubleCRT from a ZZX polynomial
  //! @param poly The ring element itself, zero if not specified
  //! @param _context The context for this DoubleCRT object, use "current active context" if not specified
  //! @param indexSet Which primes to use for this object, if not specified then use all of them
  DoubleCRT(const NTL::ZZX&poly, const FHEcontext& _context, const IndexSet& indexSet);
  DoubleCRT(const NTL::ZZX&poly, const FHEcontext& _context);

  //! @brief Context is not specified, use the "active context"
  //  (run-time error if active context is NULL)
  //  declared "explicit" to avoid implicit type conversion
  explicit DoubleCRT(const NTL::ZZX&poly); 

  //! @brief Same as above, but with zzX's
  DoubleCRT(const zzX&poly, const FHEcontext& _context, const IndexSet& indexSet);
  DoubleCRT(const zzX&poly, const FHEcontext& _context);
  explicit DoubleCRT(const zzX&poly); 

 // Without specifying a ZZX, we get the zero polynomial
  explicit DoubleCRT(const FHEcontext &_context);
  // declare "explicit" to avoid implicit type conversion

  //! @brief Also specify the IndexSet explicitly
  DoubleCRT(const FHEcontext &_context, const IndexSet& indexSet);

  // Assignment operator, the following two lines are equivalent:
  //    DoubleCRT dCRT(poly, context, indexSet);
  // or
  //    DoubleCRT dCRT(context, indexSet); dCRT = poly;

  DoubleCRT& operator=(const DoubleCRT& other);

  // Copy only the primes in s \intersect other.getIndexSet()
  //  void partialCopy(const DoubleCRT& other, const IndexSet& s);

  DoubleCRT& operator=(const zzX& poly);
  DoubleCRT& operator=(const NTL::ZZX& poly);
  DoubleCRT& operator=(const NTL::ZZ& num);
  DoubleCRT& operator=(const long num) { *this = NTL::to_ZZ(num); return *this; }

  //! Get one row of a polynomial
  long getOneRow(NTL::Vec<long>& row, long idx, bool positive=false) const;
  long getOneRow(NTL::zz_pX& row, long idx) const; // This affects NTL's modulus

  //! @brief Recovering the polynomial in coefficient representation.
  //! This yields an integer polynomial with coefficients in [-P/2,P/2],
  //! unless the positive flag is set to true, in which case we get
  //! coefficients in [0,P-1] (P is the product of all moduli used).
  //! Using the optional IndexSet param we compute the polynomial
  //! reduced modulo the product of only the ptimes in that set.
  void toPoly(NTL::ZZX& p, const IndexSet& s, bool positive=false) const;
  void toPoly(NTL::ZZX& p, bool positive=false) const;

  // The variant toPolyMod has another argument, which is a modulus Q, and it
  // computes toPoly() mod Q. This is offerred as a separate function in the
  // hope that one day we will figure out a more efficient method of computing
  // this. Right now it is not implemented
  // 
  // void toPolyMod(ZZX& p, const ZZ &Q, const IndexSet& s) const;


  bool operator==(const DoubleCRT& other) const {
    assert(&context == &other.context);
    return map == other.map;
  }

  bool operator!=(const DoubleCRT& other) const { 
    return !(*this==other);
  }

  // @brief Set to zero
  DoubleCRT& SetZero() { 
    *this = NTL::ZZ::zero(); 
    return *this; 
  }

  // @brief Set to one
  DoubleCRT& SetOne()  { 
    *this = 1; 
    return *this; 
  }

  //! @brief Break into n digits,according to the primeSets in context.digits.
  //! See Section 3.1.6 of the design document (re-linearization)
  void breakIntoDigits(std::vector<DoubleCRT>& dgts, long n) const;

  //! @brief Expand the index set by s1.
  //! It is assumed that s1 is disjoint from the current index set.
  void addPrimes(const IndexSet& s1);

  //! @brief Expand index set by s1, and multiply by Prod_{q in s1}.
  //! s1 is disjoint from the current index set, returns log(product).
  double addPrimesAndScale(const IndexSet& s1);

  //! @brief Remove s1 from the index set
  void removePrimes(const IndexSet& s1) {
    map.remove(s1);
  }


  /**
   * @name Arithmetic operation
   * @brief Only the "destructive" versions are used,
   * i.e., a += b is implemented but not a + b.
   **/
  ///@{

  // Addition, negation, subtraction
  DoubleCRT& Negate(const DoubleCRT& other);
  DoubleCRT& Negate() { return Negate(*this); }

  DoubleCRT& operator+=(const DoubleCRT &other) {
    return Op(other, AddFun());
  }

  DoubleCRT& operator+=(const NTL::ZZX &poly) {
    return Op(poly, AddFun());
  }

  DoubleCRT& operator+=(const NTL::ZZ &num) { 
    return Op(num, AddFun());
  }

  DoubleCRT& operator+=(long num) { 
    return Op(NTL::to_ZZ(num), AddFun());
  }

  DoubleCRT& operator-=(const DoubleCRT &other) {
    return Op(other,SubFun());
  }

  DoubleCRT& operator-=(const NTL::ZZX &poly) {
    return Op(poly,SubFun());
  }
  
  DoubleCRT& operator-=(const NTL::ZZ &num) { 
    return Op(num, SubFun());
  }

  DoubleCRT& operator-=(long num) { 
    return Op(NTL::to_ZZ(num), SubFun());
  }

  // These are the prefix versions, ++dcrt and --dcrt. 
  DoubleCRT& operator++() { return (*this += 1); };
  DoubleCRT& operator--() { return (*this -= 1); };

  // These are the postfix versions -- return type is void,
  // so it is offered just for style...
  void operator++(int) { *this += 1; };
  void operator--(int) { *this -= 1; };


  // Multiplication
  DoubleCRT& operator*=(const DoubleCRT &other) {
    //return Op(other,MulFun());
    return do_mul(other);
  }

  DoubleCRT& operator*=(const NTL::ZZX &poly) {
    return Op(poly,MulFun());
  }

  DoubleCRT& operator*=(const NTL::ZZ &num) { 
    return Op(num,MulFun());
  }

  DoubleCRT& operator*=(long num) { 
    return Op(NTL::to_ZZ(num),MulFun());
  }


  // Procedural equivalents, supporting also the matchIndexSets flag
  void Add(const DoubleCRT &other, bool matchIndexSets=true) {
    Op(other, AddFun(), matchIndexSets); 
  }

  void Sub(const DoubleCRT &other, bool matchIndexSets=true) {
    Op(other, SubFun(), matchIndexSets); 
  }

  void Mul(const DoubleCRT &other, bool matchIndexSets=true) {
    // Op(other, MulFun(), matchIndexSets); 
    do_mul(other, matchIndexSets); 
  }

  // Division by constant
  DoubleCRT& operator/=(const NTL::ZZ &num);
  DoubleCRT& operator/=(long num) { return (*this /= NTL::to_ZZ(num)); }

  //! @brief Small-exponent polynomial exponentiation
  void Exp(long k);

  // Apply the automorphism F(X) --> F(X^k)  (with gcd(k,m)=1)
  void automorph(long k);
  DoubleCRT& operator>>=(long k) { automorph(k); return *this; }
  ///@}

  // Utilities

  const FHEcontext& getContext() const { return context; }
  const IndexMap<NTL::vec_long>& getMap() const { return map; }
  const IndexSet& getIndexSet() const { return map.getIndexSet(); }

  // Choose random DoubleCRT's, either at random or with small/Gaussian
  // coefficients. 

  //! @brief Fills each row i with random ints mod pi, uses NTL's PRG
  void randomize(const NTL::ZZ* seed=NULL);

  //! @brief Coefficients are -1/0/1, Prob[0]=1/2
  void sampleSmall();
  void sampleSmallBounded();

  //! @brief Coefficients are -1/0/1 with pre-specified number of nonzeros
  void sampleHWt(long Hwt);

  //! @brief Coefficients are Gaussians
  void sampleGaussian(double stdev=0.0);
  void sampleGaussianBounded(double stdev=0.0);

  //! @brief Coefficients are uniform in [-B..B]
<<<<<<< HEAD
  void sampleUniform(const NTL::ZZ& B) {
    NTL::ZZX poly;
    ::sampleUniform(poly, context.zMStar, B);
    *this = poly;
  }
  void sampleUniform(long B) {
    zzX poly;
    ::sampleUniform(poly, context.zMStar, B);
    *this = poly;
  }

=======
  void sampleUniform(const ZZ& B);
  void sampleUniform(long B);
>>>>>>> 5525f5c1

  // used to implement modulus switching
  void scaleDownToSet(const IndexSet& s, long ptxtSpace);


  void FFT(const NTL::ZZX& poly, const IndexSet& s);
  void FFT(const zzX& poly, const IndexSet& s);
  // for internal use


  void reduce() const {} // place-holder for consistenct with AltCRT

  // Raw I/O
  void read(std::istream& str);
  void write(std::ostream& str) const;

  // I/O: ONLY the matrix is outputted/recovered, not the moduli chain!! An
  // error is raised on input if this is not consistent with the current chain

  friend std::ostream& operator<< (std::ostream &s, const DoubleCRT &d);
  friend std::istream& operator>> (std::istream &s, DoubleCRT &d);
};




inline void conv(DoubleCRT &d, const NTL::ZZX &p) { d=p; }

inline DoubleCRT to_DoubleCRT(const NTL::ZZX& p) {
  return DoubleCRT(p);
}

inline void conv(NTL::ZZX &p, const DoubleCRT &d) { d.toPoly(p); }

inline NTL::ZZX to_ZZX(const DoubleCRT &d)  { NTL::ZZX p; d.toPoly(p); return p; }

typedef std::shared_ptr<DoubleCRT> DCRTptr;
typedef std::shared_ptr<NTL::ZZX> ZZXptr;

#endif // #ifndef _DoubleCRT_H_<|MERGE_RESOLUTION|>--- conflicted
+++ resolved
@@ -345,22 +345,8 @@
   void sampleGaussianBounded(double stdev=0.0);
 
   //! @brief Coefficients are uniform in [-B..B]
-<<<<<<< HEAD
-  void sampleUniform(const NTL::ZZ& B) {
-    NTL::ZZX poly;
-    ::sampleUniform(poly, context.zMStar, B);
-    *this = poly;
-  }
-  void sampleUniform(long B) {
-    zzX poly;
-    ::sampleUniform(poly, context.zMStar, B);
-    *this = poly;
-  }
-
-=======
-  void sampleUniform(const ZZ& B);
+  void sampleUniform(const NTL::ZZ& B);
   void sampleUniform(long B);
->>>>>>> 5525f5c1
 
   // used to implement modulus switching
   void scaleDownToSet(const IndexSet& s, long ptxtSpace);
