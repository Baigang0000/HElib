/* Copyright (C) 2012-2017 IBM Corp.
 * This program is Licensed under the Apache License, Version 2.0
 * (the "License"); you may not use this file except in compliance
 * with the License. You may obtain a copy of the License at
 *   http://www.apache.org/licenses/LICENSE-2.0
 * Unless required by applicable law or agreed to in writing, software
 * distributed under the License is distributed on an "AS IS" BASIS,
 * WITHOUT WARRANTIES OR CONDITIONS OF ANY KIND, either express or implied.
 * See the License for the specific language governing permissions and
 * limitations under the License. See accompanying LICENSE file.
 */
#include <cassert>
#include <iostream>
#include <NTL/tools.h>
#include "NumbTh.h"
#include "PtrVector.h"
#include "PtrMatrix.h"


// A class with no default constructor
class MyClass {
  int myInt;
  MyClass(){}; // private
public:
  MyClass(int i): myInt(i){}
  int get() const { return myInt; }
  void set(int i) { myInt=i; }
};

typedef PtrVector<MyClass> MyPtrVec;
typedef PtrVector_VecT<MyClass> MyPtrVec_Vec;
typedef PtrVector_VecPt<MyClass> MyPtrVec_VecPt;
typedef PtrVector_vectorT<MyClass> MyPtrVec_vector;
typedef PtrVector_vectorPt<MyClass> MyPtrVec_vectorPt;

typedef PtrVector_slice<MyClass> MyPtrVec_slice; // A slice of MyPtrVec

typedef PtrMatrix<MyClass> MyPtrMat;
typedef PtrMatrix_Vec<MyClass> MyPtrMat_Vec;
typedef PtrMatrix_ptVec<MyClass> MyPtrMat_ptVec;
typedef PtrMatrix_vector<MyClass> MyPtrMat_vector;
typedef PtrMatrix_ptvector<MyClass> MyPtrMat_ptvector;

// compare a "generic" vectors to pointers to vector to objects
template<typename T2>
bool compPointers(const MyPtrVec& a, T2& b)
{
  if (lsize(a)!=lsize(b)) return false;
  for (long i=0; i<lsize(b); i++)
    if (a[i]!=&b[i]) return false;
  return true;
}

void test1(MyClass array[], int length, const MyPtrVec& ptrs)
{
  std::cout <<"test1 "<<std::flush;
  for (int i=0; i<length; i++) assert(ptrs[i]==&(array[i]));
  assert (ptrs.numNonNull()==length);
  assert (ptrs.size()==length);
  const MyClass* pt=ptrs.ptr2nonNull();
  assert ((length>0 && pt!=nullptr) || (length<=0 && pt==nullptr));
}

void test2(MyClass* array[], int length, const MyPtrVec& ptrs)
{
  std::cout <<"test2 "<<std::flush;
  for (int i=0; i<length; i++) assert(ptrs[i]==array[i]);
  assert (ptrs.size()==length);
  
  assert (ptrs.numNonNull()==std::min(4,length));
  assert (ptrs.ptr2nonNull() != nullptr);
}

void printPtrVector(const MyPtrVec& ptrs)
{
  for (int i=0; i<ptrs.size(); i++) {
    std::cout << ((i==0)? '[' : ',');
    MyClass* pt = ptrs[i];
    if (pt==nullptr) std::cout << "null";
    else             std::cout << pt->get();
  }
  std::cout << ']';
}
void test3(MyPtrVec& ptrs)
{
  std::cout << "\nBefore resize: ";
  printPtrVector(ptrs);

  int length = ptrs.size();
  ptrs.resize(length+1);
  ptrs[length]->set(length+1);
  
  std::cout << "\n After resize: ";
  printPtrVector(ptrs);
  std::cout << std::endl;
}

template<typename T>
void test4(const MyPtrMat& mat, const T& array)
{
  std::cout <<"test4 "<<std::flush;
  assert(mat.size()==lsize(array));
  for (int i=0; i<lsize(array); i++)
    assert(compPointers(mat[i], array[i]));
}

template<typename T>
void test5(const MyPtrMat& mat, const T& array)
{
  std::cout <<"test5 "<<std::flush;
  assert(mat.size()==lsize(array));
  for (int i=0; i<lsize(array); i++)
    assert(compPointers(mat[i], *array[i]));
}


<<<<<<< HEAD
int main(void)
=======
int main()
>>>>>>> 65ef24c6
{
  const int vLength=6;

  MyClass zero(0);
  std::vector<MyClass> v1(vLength, zero);
  NTL::Vec<MyClass> v2(NTL::INIT_SIZE, vLength, zero);

  std::vector<MyClass*> v3(vLength, nullptr);
  for (int i=1; i<vLength-1; i++) v3[i] = &(v1[i]);

  NTL::Vec<MyClass*> v4(NTL::INIT_SIZE, vLength, nullptr);
  for (int i=1; i<vLength-1; i++) v4[i] = &(v2[i]);

  MyPtrVec_vector vv1(v1);
  MyPtrVec_VecPt  vv4(v4);

  test1(&v1[0], 6, vv1);
  test1(&v2[0], 6, MyPtrVec_Vec(v2));

  MyPtrVec_slice vs1(vv1,1);
  test1(&v1[1], 5, vs1);
  MyPtrVec_slice vss1(vs1,1,3);
  test1(&v1[2], 3, vss1);

  test2(&v3[0], 6, MyPtrVec_vectorPt(v3));
  test2(&v4[0], 6, vv4);

  MyPtrVec_slice vs4(vv4,1);
  test2(&v4[1], 5, vs4);
  MyPtrVec_slice vss4(vs4,1,3);
  test2(&v4[2], 3, vss4);

  test3(vv1);

  std::vector< std::vector<MyClass> > mat1(6);
  std::vector< std::vector<MyClass>* > mat2(6);
  NTL::Vec< NTL::Vec<MyClass> > mat3(NTL::INIT_SIZE, 6);
  NTL::Vec< NTL::Vec<MyClass>* > mat4(NTL::INIT_SIZE, 6);
  for (long i=0; i<6; i++) {
    mat1[i].resize(4, MyClass(i));
    mat2[5-i] = &mat1[i];

    mat3[i].SetLength(3, MyClass(i+10));
    mat4[5-i] = &mat3[i];
  }

  test4(MyPtrMat_vector(mat1), mat1);
  test4(MyPtrMat_Vec(mat3), mat3);

  test5(MyPtrMat_ptvector(mat2), mat2);
  test5(MyPtrMat_ptVec(mat4), mat4);

  std::cout <<"All done\n";
}<|MERGE_RESOLUTION|>--- conflicted
+++ resolved
@@ -114,11 +114,7 @@
 }
 
 
-<<<<<<< HEAD
-int main(void)
-=======
 int main()
->>>>>>> 65ef24c6
 {
   const int vLength=6;
 
