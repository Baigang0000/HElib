--- conflicted
+++ resolved
@@ -26,8 +26,6 @@
 extern EncryptedArray* dbgEa;
 #endif
 
-<<<<<<< HEAD
-=======
 bool testEncrypted(long d, const EncryptedArray& ea,
 		   const FHESecKey& secretKey)
 {
@@ -69,7 +67,6 @@
   return success;
 }
 
->>>>>>> 24d7b165
 void testIt(long d, long k, long p, long r, long m, long L,
 	    bool isMonic=false)
 {
