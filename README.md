HElib
=====
***August 2019:*** Improved noise managemebt in HElib. Better and more 
robust bootstrapping algorith.

***July 2019:*** Added new bootstrapping and PGFFT tests.

***June 2019:*** Added implementation of PGFFT to replace Armadillo for FFTs in
the CKKS scheme. See comments in `PGFFT.h` for more information.

***May 2019:*** CKKS bug fixes and fixed compiler warnings.

***April 2019:*** Moved the HElib repository on github from shaih/HElib to
HomEnc/HElib. Introduced HElib-specific exceptions, replaced C `assert`, NTL
Error and `std::exception` to use HElib-specific assertions that throw the new
exceptions. See comments in `assertions.h` and `exceptions.h` for usage
information.

***March 2019:*** Introduced new test framework (google test), documented in
[TESTS.md](TESTS.md). Previous framework will be deprecated. Added a cmake
build script for building HElib and dependencies, documented in
[INSTALL.md](INSTALL.md). Added an example program, see `example program`.

***January 2019:*** Multiple changes: CKKS support, new modulus-chain
implementation, better noise management, etc. Documented in
[changes.md](changes.md)

***March 2018:*** Re-implementation of homomorphic linear transformations,
featuring speedups of 15x to 75x.

***Dec 2017-Jan 2018:*** Added some routines for addition/multiplication and
comparisons of integers in binary representation, and for homomorphic table
lookup. See the supported interfaces in `binaryArith.h`, `binaryCompare.h`,
and `tableLookup.h`. Some examples are in `Test_binaryArith.cpp`,
`Test_binaryCompare.cpp`, and `Test_tableLookup.cpp`.

The inputs and outputs to the new routines are logically vectors of Ctxt objects
(one Ctxt per bit in the binary representation). These vectors are wrapped by
the new `CtPtrs` wrapper (see `CtPtrs.h` and the underlying `PtrsVector.h` and
`PtrsMatrix.h`).  Hence the same logic will work for any type of input that can
be mapped logically to arrays of `Ctxt`s, as long as one can wrap them with the
same wrapper class. In particular, we implemented wrappers for
`std::vector<Ctxt>`, `std::vector<Ctxt*>`, `NTL::Vec<Ctxt>` and
`NTL::Vec<Ctxt*>`.

-----------------------------------------------------------------------------
HElib is a software library that implements [homomorphic encryption][6] (HE).
Currently available is an implementation of the
[Brakerski-Gentry-Vaikuntanathan][1] (BGV) scheme, along with many
optimizations to make homomorphic evaluation runs faster, focusing mostly on
effective use of the [Smart-Vercauteren][2] ciphertext packing techniques and
the [Gentry-Halevi-Smart][3] optimizations. See [this report][7] for a
description of a few of the algorithms using in this library. Starting
December 2014, the library also includes [bootstrapping][8].

At its present state, this library is mostly meant for researchers working on
HE and its uses. Also currently it is fairly low-level, and is best thought of
as "assembly language for HE". That is, it provides low-level routines (set,
add, multiply, shift, etc.), with as much access to optimizations as we can
give. Hopefully in time we will be able to provide higher-level routines.

This library is written in C++ and uses the [NTL mathematical library][4]
(version 10.0.0 or higher). As of March 2015, it also supports multi-threading.
HElib is distributed under the terms of the [Apache License v2.0][5].
For more information see the [GitHub Pages][9].

  [1]: http://eprint.iacr.org/2011/277       "BGV12"
  [2]: http://eprint.iacr.org/2011/133       "SV11"
  [3]: http://eprint.iacr.org/2012/099       "GHS12"
  [4]: http://www.shoup.net/ntl/             "NTL"
  [5]: http://www.apache.org/licenses/LICENSE-2.0  "Apache-v2.0"
  [6]: http://en.wikipedia.org/wiki/Homomorphic_encryption "Homomorphic encryption"
  [7]: http://eprint.iacr.org/2014/106       "algorithms"
  [8]: http://eprint.iacr.org/2014/873       "bootstrapping"
<<<<<<< HEAD
  [9]: https://github.com/homenc/HElib          "GitHubPages"
=======
  [9]: https://github.com/homenc/HElib       "GitHubPages"
>>>>>>> f080b263
<|MERGE_RESOLUTION|>--- conflicted
+++ resolved
@@ -72,8 +72,4 @@
   [6]: http://en.wikipedia.org/wiki/Homomorphic_encryption "Homomorphic encryption"
   [7]: http://eprint.iacr.org/2014/106       "algorithms"
   [8]: http://eprint.iacr.org/2014/873       "bootstrapping"
-<<<<<<< HEAD
-  [9]: https://github.com/homenc/HElib          "GitHubPages"
-=======
-  [9]: https://github.com/homenc/HElib       "GitHubPages"
->>>>>>> f080b263
+  [9]: https://github.com/homenc/HElib       "GitHubPages"